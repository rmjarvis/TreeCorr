--- conflicted
+++ resolved
@@ -51,49 +51,9 @@
 extern void ProcessAutoKK(void* corr, void* field, int dots, int coord, int metric);
 extern void ProcessAutoGG(void* corr, void* field, int dots, int coord, int metric);
 
-<<<<<<< HEAD
-extern void ProcessCrossNNFlat(void* corr, void* field1, void* field2, int dots);
-extern void ProcessCrossNN3D(void* corr, void* field1, void* field2, int dots);
-extern void ProcessCrossNNPerp(void* corr, void* field1, void* field2, int dots);
-extern void ProcessCrossNKFlat(void* corr, void* field1, void* field2, int dots);
-extern void ProcessCrossNK3D(void* corr, void* field1, void* field2, int dots);
-extern void ProcessCrossNKPerp(void* corr, void* field1, void* field2, int dots);
-extern void ProcessCrossNV3D(void* corr, void* field1, void* field2, int dots);
-extern void ProcessCrossNGFlat(void* corr, void* field1, void* field2, int dots);
-extern void ProcessCrossNG3D(void* corr, void* field1, void* field2, int dots);
-extern void ProcessCrossNGPerp(void* corr, void* field1, void* field2, int dots);
-extern void ProcessCrossKKFlat(void* corr, void* field1, void* field2, int dots);
-extern void ProcessCrossKK3D(void* corr, void* field1, void* field2, int dots);
-extern void ProcessCrossKKPerp(void* corr, void* field1, void* field2, int dots);
-extern void ProcessCrossKGFlat(void* corr, void* field1, void* field2, int dots);
-extern void ProcessCrossKG3D(void* corr, void* field1, void* field2, int dots);
-extern void ProcessCrossKGPerp(void* corr, void* field1, void* field2, int dots);
-extern void ProcessCrossGGFlat(void* corr, void* field1, void* field2, int dots);
-extern void ProcessCrossGG3D(void* corr, void* field1, void* field2, int dots);
-extern void ProcessCrossGGPerp(void* corr, void* field1, void* field2, int dots);
-
-extern void ProcessPairwiseNNFlat(void* corr, void* field1, void* field2, int dots);
-extern void ProcessPairwiseNN3D(void* corr, void* field1, void* field2, int dots);
-extern void ProcessPairwiseNNPerp(void* corr, void* field1, void* field2, int dots);
-extern void ProcessPairwiseNKFlat(void* corr, void* field1, void* field2, int dots);
-extern void ProcessPairwiseNK3D(void* corr, void* field1, void* field2, int dots);
-extern void ProcessPairwiseNKPerp(void* corr, void* field1, void* field2, int dots);
-extern void ProcessPairwiseNV3D(void* corr, void* field1, void* field2, int dots);
-extern void ProcessPairwiseNGFlat(void* corr, void* field1, void* field2, int dots);
-extern void ProcessPairwiseNG3D(void* corr, void* field1, void* field2, int dots);
-extern void ProcessPairwiseNGPerp(void* corr, void* field1, void* field2, int dots);
-extern void ProcessPairwiseKKFlat(void* corr, void* field1, void* field2, int dots);
-extern void ProcessPairwiseKK3D(void* corr, void* field1, void* field2, int dots);
-extern void ProcessPairwiseKKPerp(void* corr, void* field1, void* field2, int dots);
-extern void ProcessPairwiseKGFlat(void* corr, void* field1, void* field2, int dots);
-extern void ProcessPairwiseKG3D(void* corr, void* field1, void* field2, int dots);
-extern void ProcessPairwiseKGPerp(void* corr, void* field1, void* field2, int dots);
-extern void ProcessPairwiseGGFlat(void* corr, void* field1, void* field2, int dots);
-extern void ProcessPairwiseGG3D(void* corr, void* field1, void* field2, int dots);
-extern void ProcessPairwiseGGPerp(void* corr, void* field1, void* field2, int dots);
-=======
 extern void ProcessCrossNN(void* corr, void* field1, void* field2, int dots, int coord, int metric);
 extern void ProcessCrossNK(void* corr, void* field1, void* field2, int dots, int coord, int metric);
+extern void ProcessCrossNV(void* corr, void* field1, void* field2, int dots, int coord, int metric);
 extern void ProcessCrossNG(void* corr, void* field1, void* field2, int dots, int coord, int metric);
 extern void ProcessCrossKK(void* corr, void* field1, void* field2, int dots, int coord, int metric);
 extern void ProcessCrossKG(void* corr, void* field1, void* field2, int dots, int coord, int metric);
@@ -101,10 +61,10 @@
 
 extern void ProcessPairNN(void* corr, void* field1, void* field2, int dots, int coord, int metric);
 extern void ProcessPairNK(void* corr, void* field1, void* field2, int dots, int coord, int metric);
+extern void ProcessPairNV(void* corr, void* field1, void* field2, int dots, int coord, int metric);
 extern void ProcessPairNG(void* corr, void* field1, void* field2, int dots, int coord, int metric);
 extern void ProcessPairKK(void* corr, void* field1, void* field2, int dots, int coord, int metric);
 extern void ProcessPairKG(void* corr, void* field1, void* field2, int dots, int coord, int metric);
 extern void ProcessPairGG(void* corr, void* field1, void* field2, int dots, int coord, int metric);
->>>>>>> 5685552e
 
-extern int SetOMPThreads(int num_threads);
+extern int SetOMPThreads(int num_threads);