/* Copyright (c) 2003-2015 by Mike Jarvis
 *
 * TreeCorr is free software: redistribution and use in source and binary forms,
 * with or without modification, are permitted provided that the following
 * conditions are met:
 *
 * 1. Redistributions of source code must retain the above copyright notice, this
 *    list of conditions, and the disclaimer given in the accompanying LICENSE
 *    file.
 * 2. Redistributions in binary form must reproduce the above copyright notice,
 *    this list of conditions, and the disclaimer given in the documentation
 *    and/or other materials provided with the distribution.
 */

#ifndef TreeCorr_Cell_H
#define TreeCorr_Cell_H

enum SplitMethod { MIDDLE, MEDIAN, MEAN, RANDOM };

#include <iostream>
#include <algorithm>
#include <complex>
#include <vector>

#include "Position.h"
#include "dbg.h"

const double PI = 3.141592653589793;
const double TWOPI = 2.*PI;
const double IOTA = 1.e-10;


class Vect{
    
public:
    Vect(): _x(0.), _y(0.), _z(0.) {}
    Vect(const Vect & rhs) :
        _x(rhs._x), _y(rhs._y), _z(rhs._z) {}
    ~Vect() {}
    Vect(double x, double y, double z) :
        _x(x), _y(y), _z(z) {}
    Vect& operator=(const Vect& rhs) 
    { _x = rhs.getX(); _y = rhs.getY(); _z = rhs.getZ(); return *this; }

    double getX() const { return _x; }
    double getY() const { return _y; }
    double getZ() const { return _z; }

    double normSq() const { return _x*_x + _y*_y + _z*_z; }
    double norm() const { return sqrt(normSq()); }
    void normalize() { double n = norm();  _x /= n; _y /= n; _z /= n; }

    Vect& operator+=(const Vect& p2)
    { _x += p2.getX(); _y += p2.getY(); _z += p2.getZ(); return *this; }
    Vect& operator-=(const Vect& p2)
    { _x -= p2.getX(); _y -= p2.getY(); _z -= p2.getZ(); return *this; }
    Vect& operator*=(double a)
    { _x *= a; _y *= a; _z *= a; return *this; }
    Vect& operator/=(double a)
    { _x /= a; _y /= a; _z /= a; return *this; }

    Vect operator+(const Vect& p2) const
    { Vect p1 = *this; p1 += p2; return p1; }
    Vect operator-(const Vect& p2) const
    { Vect p1 = *this; p1 -= p2; return p1; }
    Vect operator*(double a) const
    { Vect p1 = *this; p1 *= a; return p1; }
    Vect operator/(double a) const
    { Vect p1 = *this; p1 /= a; return p1; }

    void read(std::istream& fin) 
    { fin >> _x >> _y >> _z; }
    void write(std::ostream& fout) const
    { fout << _x << " " << _y << " " << _z << " "; }
      
private:
    double _x, _y, _z;
    
};


// We use a code (to be used as a template parameter) to indicate which kind of data we
// are using for a particular use.
// NData means just count the point.
// KData means use a scalar.  Nominally kappa, but works with any scalar (e.g. temperature).
<<<<<<< HEAD
// GData means use a shear. 
enum DataType { NData=1 , KData=2 , GData=3, VData=4 };
=======
// GData means use a shear.
enum DataType { NData=1 , KData=2 , GData=3 };
>>>>>>> 5685552e


// This class encapsulates the differences in the different kinds of data being
// stored in a Cell.  It is used both for the input data from the file and also
// for the mean values for a given Cell.  Some extra useful information is sometimes
// also stored.
template <int D, int C>
class CellData;

template <int C>
class CellData<NData,C>
{
public:
    CellData() {}

    CellData(const Position<C>& pos, double w, double wpos) :
        _pos(pos), _w(w), _wpos(wpos), _n(w != 0.) {}

    template <int C2>
    CellData(const Position<C2>& pos, double w, double wpos) :
        _pos(pos), _w(w), _wpos(wpos), _n(w != 0.) {}

    CellData(const std::vector<CellData<NData,C>*>& vdata,
             size_t start, size_t end);

    // This doesn't do anything, but is provided for consistency with the other
    // kinds of CellData.
    void finishAverages(const std::vector<CellData<NData,C>*>&, size_t , size_t ) {}

    const Position<C>& getPos() const { return _pos; }
    double getW() const { return _w; }
    double getWPos() const { return _wpos; }
    long getN() const { return _n; }

private:

    Position<C> _pos;
    float _w;
    float _wpos;
    long _n;
};

template <int C>
std::ostream& operator<<(std::ostream& os, const CellData<NData,C>& c)
{ return os << c.getPos() << " " << c.getN(); }

template <int C>
class CellData<KData,C>
{
public:
    CellData() {}

    CellData(const Position<C>& pos, double k, double w, double wpos) :
        _pos(pos), _wk(w*k), _w(w), _wpos(wpos), _n(w != 0.)
    {}

    template <int C2>
    CellData(const Position<C2>& pos, double k, double w, double wpos) :
        _pos(pos), _wk(w*k), _w(w), _wpos(wpos), _n(w != 0.)
    {}

    CellData(const std::vector<CellData<KData,C>*>& vdata, size_t start, size_t end);

    // The above constructor just computes the mean pos, since sometimes that's all we
    // need.  So this function will finish the rest of the construction when desired.
    void finishAverages(const std::vector<CellData<KData,C>*>& vdata, size_t start, size_t end);

    const Position<C>& getPos() const { return _pos; }
    double getWK() const { return _wk; }
    double getW() const { return _w; }
    double getWPos() const { return _wpos; }
    long getN() const { return _n; }

private:

    Position<C> _pos;
    float _wk;
    float _w;
    float _wpos;
    long _n;
};

template <int C>
std::ostream& operator<<(std::ostream& os, const CellData<KData,C>& c)
{ return os << c.getPos() << " " << c.getWK() << " " << c.getW() << " " << c.getN(); }

template <int C>
class CellData<GData,C>
{
public:
    CellData() {}

    CellData(const Position<C>& pos, const std::complex<double>& g, double w, double wpos) :
        _pos(pos), _wg(w*g), _w(w), _wpos(wpos), _n(w != 0.)
    {}

    template <int C2>
    CellData(const Position<C2>& pos, const std::complex<double>& g, double w, double wpos) :
        _pos(pos), _wg(w*g), _w(w), _wpos(wpos), _n(w != 0.)
    {}

    CellData(const std::vector<CellData<GData,C>*>& vdata, size_t start, size_t end);

    // The above constructor just computes the mean pos, since sometimes that's all we
    // need.  So this function will finish the rest of the construction when desired.
    void finishAverages(const std::vector<CellData<GData,C>*>& vdata, size_t start, size_t end);

    const Position<C>& getPos() const { return _pos; }
    std::complex<double> getWG() const { return _wg; }
    double getW() const { return _w; }
    double getWPos() const { return _wpos; }
    long getN() const { return _n; }

private:

    Position<C> _pos;
    std::complex<float> _wg;
    float _w;
    float _wpos;
    long _n;
};

template <int C>
std::ostream& operator<<(std::ostream& os, const CellData<GData,C>& c)
{ return os << c.getPos() << " " << c.getWG() << " " << c.getW() << " " << c.getN(); }

template <int C>
class CellData<VData,C> 
{
public:
    CellData() {}

    CellData(const Position<C>& pos, Vect v, double w, double wpos) : 
        _pos(pos), _wv (v*w), _w(w), _wpos(wpos), _n(w != 0.)
    { }

    template <int C2>
    CellData(const Position<C2>& pos, Vect v, double w, double wpos) : 
        _pos(pos), _wv (v*w), _w(w), _wpos(wpos), _n(w != 0.)
    {}

    CellData(const std::vector<CellData<VData,C>*>& vdata, size_t start, size_t end);

    // The above constructor just computes the mean pos, since sometimes that's all we
    // need.  So this function will finish the rest of the construction when desired.
    void finishAverages(const std::vector<CellData<VData,C>*>& vdata, size_t start, size_t end);

    const Position<C>& getPos() const { return _pos; }
    const Vect& getWV() const { return _wv; }
    double getW() const { return _w; }
    double getWPos() const { return _wpos; }
    long getN() const { return _n; }

private:

    Position<C> _pos;
    Vect _wv;
    float _w;
    float _wpos;
    long _n;
};

template <int C>
std::ostream& operator<<(std::ostream& os, const CellData<VData,C>& c)
{ return os << c.getPos() << " " << c.getWE() << " " << c.getW() << " " << c.getN(); }


template <int D, int C>
class Cell
{
public:

    // A Cell contains the accumulated data for a bunch of galaxies.
    // It is characterized primarily by a centroid and a size.
    // The centroid is simply the weighted centroid of all the galaxy positions.
    // The size is the maximum deviation of any one of these galaxies
    // from the centroid.  That is, all galaxies fall within a radius
    // size from the centroid.
    // The structure also keeps track of some averages and sums about
    // the galaxies which are used in the correlation function calculations.

    Cell(CellData<D,C>* data) : _size(0.), _sizesq(0.), _data(data), _left(0), _right(0) {}

    Cell(std::vector<CellData<D,C>*>& vdata,
         double minsizesq, SplitMethod sm, size_t start, size_t end);

    Cell(CellData<D,C>* ave, double sizesq, std::vector<CellData<D,C>*>& vdata,
         double minsizesq, SplitMethod sm, size_t start, size_t end);

    ~Cell()
    {
        Assert(_data);
        delete (_data);
        if (_left) {
            Assert(_right);
            delete _left;
            delete _right;
        }
    }

    const CellData<D,C>& getData() const { return *_data; }
    const Position<C>& getPos() const { return _data->getPos(); }
    double getW() const { return _data->getW(); }
    double getWPos() const { return _data->getWPos(); }
    long getN() const { return _data->getN(); }

    double getSize() const { return _size; }
    double getSizeSq() const { return _sizesq; }
    // For PairCells, getAllSize is different from getSize.
    double getAllSize() const { return _size; }

    const Cell<D,C>* getLeft() const { return _left; }
    const Cell<D,C>* getRight() const { return _right; }

    long countLeaves() const;
    std::vector<const Cell<D,C>*> getAllLeaves() const;

    void Write(std::ostream& os) const;
    void WriteTree(std::ostream& os, int indent=0) const;

protected:

    float _size;
    float _sizesq;

    CellData<D,C>* _data;
    Cell<D,C>* _left;
    Cell<D,C>* _right;
};

template <int D, int C>
double CalculateSizeSq(
    const Position<C>& cen, const std::vector<CellData<D,C>*>& vdata,
    size_t start, size_t end);

template <int D, int C>
size_t SplitData(
    std::vector<CellData<D,C>*>& vdata, SplitMethod sm,
    size_t start, size_t end, const Position<C>& meanpos);

template <int D, int C>
inline std::ostream& operator<<(std::ostream& os, const Cell<D,C>& c)
{ c.Write(os); return os; }

#endif<|MERGE_RESOLUTION|>--- conflicted
+++ resolved
@@ -31,7 +31,7 @@
 
 
 class Vect{
-    
+
 public:
     Vect(): _x(0.), _y(0.), _z(0.) {}
     Vect(const Vect & rhs) :
@@ -39,7 +39,7 @@
     ~Vect() {}
     Vect(double x, double y, double z) :
         _x(x), _y(y), _z(z) {}
-    Vect& operator=(const Vect& rhs) 
+    Vect& operator=(const Vect& rhs)
     { _x = rhs.getX(); _y = rhs.getY(); _z = rhs.getZ(); return *this; }
 
     double getX() const { return _x; }
@@ -68,14 +68,14 @@
     Vect operator/(double a) const
     { Vect p1 = *this; p1 /= a; return p1; }
 
-    void read(std::istream& fin) 
+    void read(std::istream& fin)
     { fin >> _x >> _y >> _z; }
     void write(std::ostream& fout) const
     { fout << _x << " " << _y << " " << _z << " "; }
-      
+
 private:
     double _x, _y, _z;
-    
+
 };
 
 
@@ -83,13 +83,9 @@
 // are using for a particular use.
 // NData means just count the point.
 // KData means use a scalar.  Nominally kappa, but works with any scalar (e.g. temperature).
-<<<<<<< HEAD
-// GData means use a shear. 
+// GData means use a shear.
+// Vdata means use a vector.
 enum DataType { NData=1 , KData=2 , GData=3, VData=4 };
-=======
-// GData means use a shear.
-enum DataType { NData=1 , KData=2 , GData=3 };
->>>>>>> 5685552e
 
 
 // This class encapsulates the differences in the different kinds of data being
@@ -217,17 +213,17 @@
 { return os << c.getPos() << " " << c.getWG() << " " << c.getW() << " " << c.getN(); }
 
 template <int C>
-class CellData<VData,C> 
+class CellData<VData,C>
 {
 public:
     CellData() {}
 
-    CellData(const Position<C>& pos, Vect v, double w, double wpos) : 
+    CellData(const Position<C>& pos, Vect v, double w, double wpos) :
         _pos(pos), _wv (v*w), _w(w), _wpos(wpos), _n(w != 0.)
     { }
 
     template <int C2>
-    CellData(const Position<C2>& pos, Vect v, double w, double wpos) : 
+    CellData(const Position<C2>& pos, Vect v, double w, double wpos) :
         _pos(pos), _wv (v*w), _w(w), _wpos(wpos), _n(w != 0.)
     {}
 
