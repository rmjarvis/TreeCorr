# Copyright (c) 2003-2014 by Mike Jarvis
#
# TreeCorr is free software: redistribution and use in source and binary forms,
# with or without modification, are permitted provided that the following
# conditions are met:
#
# 1. Redistributions of source code must retain the above copyright notice, this
#    list of conditions, and the disclaimer given in the accompanying LICENSE
#    file.
# 2. Redistributions in binary form must reproduce the above copyright notice,
#    this list of conditions, and the disclaimer given in the documentation
#    and/or other materials provided with the distribution.

from __future__ import print_function
import numpy
import treecorr
import os

def test_binnedcorr2():
    import math
    # Test some basic properties of the base class

    # Check the different ways to set up the binning:
    # Omit bin_size
    nn = treecorr.NNCorrelation(min_sep=5, max_sep=20, nbins=20)
    print nn.min_sep,nn.max_sep,nn.bin_size,nn.nbins
    assert nn.min_sep == 5.
    assert nn.max_sep == 20.
    assert nn.nbins == 20
    numpy.testing.assert_almost_equal(nn.bin_size * nn.nbins, math.log(nn.max_sep/nn.min_sep))
    print 'logr = ',nn.logr
    numpy.testing.assert_almost_equal(nn.logr[0], math.log(nn.min_sep) + 0.5*nn.bin_size)
    numpy.testing.assert_almost_equal(nn.logr[-1], math.log(nn.max_sep) - 0.5*nn.bin_size)
    assert len(nn.logr) == nn.nbins

    # Omit min_sep
    nn = treecorr.NNCorrelation(max_sep=20, nbins=20, bin_size=0.1)
    print nn.min_sep,nn.max_sep,nn.bin_size,nn.nbins
    assert nn.bin_size == 0.1
    assert nn.max_sep == 20.
    assert nn.nbins == 20
    numpy.testing.assert_almost_equal(nn.bin_size * nn.nbins, math.log(nn.max_sep/nn.min_sep))
    numpy.testing.assert_almost_equal(nn.logr[0], math.log(nn.min_sep) + 0.5*nn.bin_size)
    numpy.testing.assert_almost_equal(nn.logr[-1], math.log(nn.max_sep) - 0.5*nn.bin_size)
    assert len(nn.logr) == nn.nbins

    # Omit max_sep
    nn = treecorr.NNCorrelation(min_sep=5, nbins=20, bin_size=0.1)
    print nn.min_sep,nn.max_sep,nn.bin_size,nn.nbins
    assert nn.bin_size == 0.1
    assert nn.min_sep == 5.
    assert nn.nbins == 20
    numpy.testing.assert_almost_equal(nn.bin_size * nn.nbins, math.log(nn.max_sep/nn.min_sep))
    numpy.testing.assert_almost_equal(nn.logr[0], math.log(nn.min_sep) + 0.5*nn.bin_size)
    numpy.testing.assert_almost_equal(nn.logr[-1], math.log(nn.max_sep) - 0.5*nn.bin_size)
    assert len(nn.logr) == nn.nbins

    # Omit nbins
    nn = treecorr.NNCorrelation(min_sep=5, max_sep=20, bin_size=0.1)
    print nn.min_sep,nn.max_sep,nn.bin_size,nn.nbins
    assert nn.bin_size == 0.1
    assert nn.min_sep == 5.
    assert nn.max_sep >= 20.
    assert nn.max_sep <= 20.*math.exp(nn.bin_size)
    numpy.testing.assert_almost_equal(nn.bin_size * nn.nbins, math.log(nn.max_sep/nn.min_sep))
    numpy.testing.assert_almost_equal(nn.logr[0], math.log(nn.min_sep) + 0.5*nn.bin_size)
    numpy.testing.assert_almost_equal(nn.logr[-1], math.log(nn.max_sep) - 0.5*nn.bin_size)
    assert len(nn.logr) == nn.nbins

    # Check the use of sep_units
    # radians
    nn = treecorr.NNCorrelation(min_sep=5, max_sep=20, nbins=20, sep_units='radians')
    print nn.min_sep,nn.max_sep,nn.bin_size,nn.nbins
    assert nn.min_sep == 5.
    assert nn.max_sep == 20.
    assert nn.nbins == 20
    numpy.testing.assert_almost_equal(nn.bin_size * nn.nbins, math.log(nn.max_sep/nn.min_sep))
    numpy.testing.assert_almost_equal(nn.logr[0], math.log(5) + 0.5*nn.bin_size)
    numpy.testing.assert_almost_equal(nn.logr[-1], math.log(20) - 0.5*nn.bin_size)
    assert len(nn.logr) == nn.nbins

    # arcsec
    nn = treecorr.NNCorrelation(min_sep=5, max_sep=20, nbins=20, sep_units='arcsec')
    print nn.min_sep,nn.max_sep,nn.bin_size,nn.nbins
    numpy.testing.assert_almost_equal(nn.min_sep, 5. * math.pi/180/3600)
    numpy.testing.assert_almost_equal(nn.max_sep, 20. * math.pi/180/3600)
    assert nn.nbins == 20
    numpy.testing.assert_almost_equal(nn.bin_size * nn.nbins, math.log(nn.max_sep/nn.min_sep))
    # Note that logr is in the separation units, not radians.
    numpy.testing.assert_almost_equal(nn.logr[0], math.log(5) + 0.5*nn.bin_size)
    numpy.testing.assert_almost_equal(nn.logr[-1], math.log(20) - 0.5*nn.bin_size)
    assert len(nn.logr) == nn.nbins

    # arcmin
    nn = treecorr.NNCorrelation(min_sep=5, max_sep=20, nbins=20, sep_units='arcmin')
    print nn.min_sep,nn.max_sep,nn.bin_size,nn.nbins
    numpy.testing.assert_almost_equal(nn.min_sep, 5. * math.pi/180/60)
    numpy.testing.assert_almost_equal(nn.max_sep, 20. * math.pi/180/60)
    assert nn.nbins == 20
    numpy.testing.assert_almost_equal(nn.bin_size * nn.nbins, math.log(nn.max_sep/nn.min_sep))
    numpy.testing.assert_almost_equal(nn.logr[0], math.log(5) + 0.5*nn.bin_size)
    numpy.testing.assert_almost_equal(nn.logr[-1], math.log(20) - 0.5*nn.bin_size)
    assert len(nn.logr) == nn.nbins

    # degrees
    nn = treecorr.NNCorrelation(min_sep=5, max_sep=20, nbins=20, sep_units='degrees')
    print nn.min_sep,nn.max_sep,nn.bin_size,nn.nbins
    numpy.testing.assert_almost_equal(nn.min_sep, 5. * math.pi/180)
    numpy.testing.assert_almost_equal(nn.max_sep, 20. * math.pi/180)
    assert nn.nbins == 20
    numpy.testing.assert_almost_equal(nn.bin_size * nn.nbins, math.log(nn.max_sep/nn.min_sep))
    numpy.testing.assert_almost_equal(nn.logr[0], math.log(5) + 0.5*nn.bin_size)
    numpy.testing.assert_almost_equal(nn.logr[-1], math.log(20) - 0.5*nn.bin_size)
    assert len(nn.logr) == nn.nbins

    # hours
    nn = treecorr.NNCorrelation(min_sep=5, max_sep=20, nbins=20, sep_units='hours')
    print nn.min_sep,nn.max_sep,nn.bin_size,nn.nbins
    numpy.testing.assert_almost_equal(nn.min_sep, 5. * math.pi/12)
    numpy.testing.assert_almost_equal(nn.max_sep, 20. * math.pi/12)
    assert nn.nbins == 20
    numpy.testing.assert_almost_equal(nn.bin_size * nn.nbins, math.log(nn.max_sep/nn.min_sep))
    numpy.testing.assert_almost_equal(nn.logr[0], math.log(5) + 0.5*nn.bin_size)
    numpy.testing.assert_almost_equal(nn.logr[-1], math.log(20) - 0.5*nn.bin_size)
    assert len(nn.logr) == nn.nbins

    # Check bin_slop
    nn = treecorr.NNCorrelation(min_sep=5, max_sep=20, bin_size=0.1)
    print nn.bin_size,nn.bin_slop,nn.b
    assert nn.bin_size == 0.1
    assert nn.bin_slop == 1.0
    numpy.testing.assert_almost_equal(nn.b, 0.1)

    nn = treecorr.NNCorrelation(min_sep=5, max_sep=20, bin_size=0.1, bin_slop=1.0)
    print nn.bin_size,nn.bin_slop,nn.b
    assert nn.bin_size == 0.1
    assert nn.bin_slop == 1.0
    numpy.testing.assert_almost_equal(nn.b, 0.1)

    nn = treecorr.NNCorrelation(min_sep=5, max_sep=20, bin_size=0.1, bin_slop=0.2)
    print nn.bin_size,nn.bin_slop,nn.b
    assert nn.bin_size == 0.1
    assert nn.bin_slop == 0.2
    numpy.testing.assert_almost_equal(nn.b, 0.02)

    nn = treecorr.NNCorrelation(min_sep=5, max_sep=20, bin_size=0.1, bin_slop=0.0)
    print nn.bin_size,nn.bin_slop,nn.b
    assert nn.bin_size == 0.1
    assert nn.bin_slop == 0.0
    assert nn.b == 0.0

    nn = treecorr.NNCorrelation(min_sep=5, max_sep=20, bin_size=0.1, bin_slop=2.0)
    print nn.bin_size,nn.bin_slop,nn.b
    assert nn.bin_size == 0.1
    assert nn.bin_slop == 2.0
    numpy.testing.assert_almost_equal(nn.b, 0.2)

    nn = treecorr.NNCorrelation(min_sep=5, max_sep=20, bin_size=0.4, bin_slop=1.0)
    print nn.bin_size,nn.bin_slop,nn.b
    assert nn.bin_size == 0.4
    assert nn.bin_slop == 1.0
    numpy.testing.assert_almost_equal(nn.b, 0.4)

    nn = treecorr.NNCorrelation(min_sep=5, max_sep=20, bin_size=0.4)
    print nn.bin_size,nn.bin_slop,nn.b
    assert nn.bin_size == 0.4
    numpy.testing.assert_almost_equal(nn.b, 0.1)
    numpy.testing.assert_almost_equal(nn.bin_slop, 0.25)

    nn = treecorr.NNCorrelation(min_sep=5, max_sep=20, bin_size=0.4, bin_slop=0.1)
    print nn.bin_size,nn.bin_slop,nn.b
    assert nn.bin_size == 0.4
    assert nn.bin_slop == 0.1
    numpy.testing.assert_almost_equal(nn.b, 0.04)

    nn = treecorr.NNCorrelation(min_sep=5, max_sep=20, bin_size=0.05, bin_slop=1.0)
    print nn.bin_size,nn.bin_slop,nn.b
    assert nn.bin_size == 0.05
    assert nn.bin_slop == 1.0
    numpy.testing.assert_almost_equal(nn.b, 0.05)

    nn = treecorr.NNCorrelation(min_sep=5, max_sep=20, bin_size=0.05)
    print nn.bin_size,nn.bin_slop,nn.b
    assert nn.bin_size == 0.05
    assert nn.bin_slop == 1.0
    numpy.testing.assert_almost_equal(nn.b, 0.05)

    nn = treecorr.NNCorrelation(min_sep=5, max_sep=20, bin_size=0.05, bin_slop=3)
    print nn.bin_size,nn.bin_slop,nn.b
    assert nn.bin_size == 0.05
    assert nn.bin_slop == 3.0
    numpy.testing.assert_almost_equal(nn.b, 0.15)



def test_direct_count():
    # If the catalogs are small enough, we can do a direct count of the number of pairs
    # to see if comes out right.  This should exactly match the treecorr code if bin_slop=0.

    ngal = 100
    s = 10.
    numpy.random.seed(8675309)
    x1 = numpy.random.normal(0,s, (ngal,) )
    y1 = numpy.random.normal(0,s, (ngal,) )
    cat1 = treecorr.Catalog(x=x1, y=y1)
    x2 = numpy.random.normal(0,s, (ngal,) )
    y2 = numpy.random.normal(0,s, (ngal,) )
    cat2 = treecorr.Catalog(x=x2, y=y2)

    min_sep = 1.
    max_sep = 50.
    nbins = 50
    dd = treecorr.NNCorrelation(min_sep=min_sep, max_sep=max_sep, nbins=nbins, bin_slop=0.)
    dd.process(cat1, cat2)
    print('dd.npairs = ',dd.npairs)

    log_min_sep = numpy.log(min_sep)
    log_max_sep = numpy.log(max_sep)
    true_npairs = numpy.zeros(nbins)
    bin_size = (log_max_sep - log_min_sep) / nbins
    for i in range(ngal):
        for j in range(ngal):
            rsq = (x1[i]-x2[j])**2 + (y1[i]-y2[j])**2
            logr = 0.5 * numpy.log(rsq)
            k = int(numpy.floor( (logr-log_min_sep) / bin_size ))
            if k < 0: continue
            if k >= nbins: continue
            true_npairs[k] += 1

    print('true_npairs = ',true_npairs)
    print('diff = ',dd.npairs - true_npairs)
    numpy.testing.assert_array_equal(dd.npairs, true_npairs)

def test_direct_3d():
    # This is the same as the above test, but using the 3d correlations

    ngal = 100
    s = 10.
    numpy.random.seed(8675309)
    x1 = numpy.random.normal(312, s, (ngal,) )
    y1 = numpy.random.normal(728, s, (ngal,) )
    z1 = numpy.random.normal(-932, s, (ngal,) )
    r1 = numpy.sqrt( x1*x1 + y1*y1 + z1*z1 )
    dec1 = numpy.arcsin(z1/r1)
    ra1 = numpy.arctan2(y1,x1)
    cat1 = treecorr.Catalog(ra=ra1, dec=dec1, r=r1, ra_units='rad', dec_units='rad')

    x2 = numpy.random.normal(312, s, (ngal,) )
    y2 = numpy.random.normal(728, s, (ngal,) )
    z2 = numpy.random.normal(-932, s, (ngal,) )
    r2 = numpy.sqrt( x2*x2 + y2*y2 + z2*z2 )
    dec2 = numpy.arcsin(z2/r2)
    ra2 = numpy.arctan2(y2,x2)
    cat2 = treecorr.Catalog(ra=ra2, dec=dec2, r=r2, ra_units='rad', dec_units='rad')

    min_sep = 1.
    max_sep = 50.
    nbins = 50
    dd = treecorr.NNCorrelation(min_sep=min_sep, max_sep=max_sep, nbins=nbins, bin_slop=0.)
    dd.process(cat1, cat2)
    print('dd.npairs = ',dd.npairs)

    log_min_sep = numpy.log(min_sep)
    log_max_sep = numpy.log(max_sep)
    true_npairs = numpy.zeros(nbins)
    bin_size = (log_max_sep - log_min_sep) / nbins
    for i in range(ngal):
        for j in range(ngal):
            rsq = (x1[i]-x2[j])**2 + (y1[i]-y2[j])**2 + (z1[i]-z2[j])**2
            logr = 0.5 * numpy.log(rsq)
            k = int(numpy.floor( (logr-log_min_sep) / bin_size ))
            if k < 0: continue
            if k >= nbins: continue
            true_npairs[k] += 1

    print('true_npairs = ',true_npairs)
    print('diff = ',dd.npairs - true_npairs)
    numpy.testing.assert_array_equal(dd.npairs, true_npairs)

    # Can also specify coords directly as x,y,z
    cat1 = treecorr.Catalog(x=x1, y=y1, z=z1)
    cat2 = treecorr.Catalog(x=x2, y=y2, z=z2)
    dd.process(cat1, cat2)
    numpy.testing.assert_array_equal(dd.npairs, true_npairs)


def test_direct_perp():
    # This is the same as the above test, but using the perpendicular distance metric

    ngal = 100
    s = 10.
    numpy.random.seed(8675309)
    x1 = numpy.random.normal(312, s, (ngal,) )
    y1 = numpy.random.normal(728, s, (ngal,) )
    z1 = numpy.random.normal(-932, s, (ngal,) )
    r1 = numpy.sqrt( x1*x1 + y1*y1 + z1*z1 )
    dec1 = numpy.arcsin(z1/r1)
    ra1 = numpy.arctan2(y1,x1)
    cat1 = treecorr.Catalog(ra=ra1, dec=dec1, r=r1, ra_units='rad', dec_units='rad')

    x2 = numpy.random.normal(312, s, (ngal,) )
    y2 = numpy.random.normal(728, s, (ngal,) )
    z2 = numpy.random.normal(-932, s, (ngal,) )
    r2 = numpy.sqrt( x2*x2 + y2*y2 + z2*z2 )
    dec2 = numpy.arcsin(z2/r2)
    ra2 = numpy.arctan2(y2,x2)
    cat2 = treecorr.Catalog(ra=ra2, dec=dec2, r=r2, ra_units='rad', dec_units='rad')

    min_sep = 1.
    max_sep = 50.
    nbins = 50
    dd = treecorr.NNCorrelation(min_sep=min_sep, max_sep=max_sep, nbins=nbins, bin_slop=0.)
    dd.process(cat1, cat2, metric='Rperp')
    print 'dd.npairs = ',dd.npairs

    log_min_sep = numpy.log(min_sep)
    log_max_sep = numpy.log(max_sep)
    true_npairs = numpy.zeros(nbins)
    bin_size = (log_max_sep - log_min_sep) / nbins
    for i in range(ngal):
        for j in range(ngal):
            rsq = (x1[i]-x2[j])**2 + (y1[i]-y2[j])**2 + (z1[i]-z2[j])**2
            rsq -= (r1[i] - r2[j])**2
            logr = 0.5 * numpy.log(rsq)
            k = int(numpy.floor( (logr-log_min_sep) / bin_size ))
            if k < 0: continue
            if k >= nbins: continue
            true_npairs[k] += 1

    print 'true_npairs = ',true_npairs
    print 'diff = ',dd.npairs - true_npairs
    numpy.testing.assert_array_equal(dd.npairs, true_npairs)

    # Can also specify coords directly as x,y,z
    cat1 = treecorr.Catalog(x=x1, y=y1, z=z1)
    cat2 = treecorr.Catalog(x=x2, y=y2, z=z2)
    dd.process(cat1, cat2, metric='Rperp')
    numpy.testing.assert_array_equal(dd.npairs, true_npairs)


def test_nn():
    # Use a simple probability distribution for the galaxies:
    #
    # n(r) = (2pi s^2)^-1 exp(-r^2/2s^2)
    #
    # The Fourier transform is: n~(k) = exp(-s^2 k^2/2)
    # P(k) = <|n~(k)|^2> = exp(-s^2 k^2)
    # xi(r) = (1/2pi) int( dk k P(k) J0(kr) ) 
    #       = 1/(4 pi s^2) exp(-r^2/4s^2)
    #
    # However, we need to correct for the uniform density background, so the real result
    # is this minus 1/L^2 divided by 1/L^2.  So:
    #
    # xi(r) = 1/4pi (L/s)^2 exp(-r^2/4s^2) - 1

    s = 10.
    if __name__ == "__main__":
        ngal = 1000000
        nrand = 5 * ngal
        L = 50. * s  # Not infinity, so this introduces some error.  Our integrals were to infinity.
        req_factor = 1
    else:
        ngal = 100000
        nrand = 2 * ngal
        L = 20. * s
        req_factor = 3
    numpy.random.seed(8675309)
    x = numpy.random.normal(0,s, (ngal,) )
    y = numpy.random.normal(0,s, (ngal,) )

    cat = treecorr.Catalog(x=x, y=y, x_units='arcmin', y_units='arcmin')
    dd = treecorr.NNCorrelation(bin_size=0.1, min_sep=1., max_sep=25., sep_units='arcmin',
                                verbose=2)
    dd.process(cat)
    print('dd.npairs = ',dd.npairs)

    # log(<R>) != <logR>, but it should be close:
    print 'meanlogr - log(meanr) = ',dd.meanlogr - numpy.log(dd.meanr)
    numpy.testing.assert_almost_equal(dd.meanlogr, numpy.log(dd.meanr), decimal=3)

    rx = (numpy.random.random_sample(nrand)-0.5) * L
    ry = (numpy.random.random_sample(nrand)-0.5) * L
    rand = treecorr.Catalog(x=rx,y=ry, x_units='arcmin', y_units='arcmin')
    rr = treecorr.NNCorrelation(bin_size=0.1, min_sep=1., max_sep=25., sep_units='arcmin',
                                verbose=2)
    rr.process(rand)
    print('rr.npairs = ',rr.npairs)

    dr = treecorr.NNCorrelation(bin_size=0.1, min_sep=1., max_sep=25., sep_units='arcmin',
                                verbose=2)
    dr.process(cat,rand)
    print('dr.npairs = ',dr.npairs)

    r = dd.meanr
    true_xi = 0.25/numpy.pi * (L/s)**2 * numpy.exp(-0.25*r**2/s**2) - 1.

    xi, varxi = dd.calculateXi(rr,dr)
    print('xi = ',xi)
    print('true_xi = ',true_xi)
    print('ratio = ',xi / true_xi)
    print('diff = ',xi - true_xi)
    print('max rel diff = ',max(abs((xi - true_xi)/true_xi)))
    # This isn't super accurate.  But the agreement improves as L increase, so I think it is 
    # merely a matter of the finite field and the integrals going to infinity.  (Sort of, since
    # we still have L in there.)
    assert max(abs(xi - true_xi)/true_xi)/req_factor < 0.1
    numpy.testing.assert_almost_equal(numpy.log(numpy.abs(xi))/req_factor, 
                                      numpy.log(numpy.abs(true_xi))/req_factor, decimal=1)

<<<<<<< HEAD
    simple_xi, simple_varxi = dd.calculateXi(rr)
    print 'simple xi = ',simple_xi
    print 'max rel diff = ',max(abs((simple_xi - true_xi)/true_xi))
=======
    simple_xi, varxi = dd.calculateXi(rr)
    print('simple xi = ',simple_xi)
    print('max rel diff = ',max(abs((simple_xi - true_xi)/true_xi)))
>>>>>>> c364700f
    # The simple calculation (i.e. dd/rr-1, rather than (dd-2dr+rr)/rr as above) is only 
    # slightly less accurate in this case.  Probably because the mask is simple (a box), so
    # the difference is relatively minor.  The error is slightly higher in this case, but testing
    # that it is everywhere < 0.1 is still appropriate.
    assert max(abs(simple_xi - true_xi)/true_xi)/req_factor < 0.1

    # Check that we get the same result using the corr2 executable:
    if __name__ == '__main__':
        cat.write(os.path.join('data','nn_data.dat'))
        rand.write(os.path.join('data','nn_rand.dat'))
        import subprocess
        p = subprocess.Popen( ["corr2","nn.params"] )
        p.communicate()
<<<<<<< HEAD
        corr2_output = numpy.genfromtxt(os.path.join('output','nn.out'),names=True)
        print 'xi = ',xi
        print 'from corr2 output = ',corr2_output['xi']
        print 'ratio = ',corr2_output['xi']/xi
        print 'diff = ',corr2_output['xi']-xi
        numpy.testing.assert_almost_equal(corr2_output['xi']/xi, 1., decimal=3)

    # Check the fits write option
    out_file_name1 = os.path.join('output','nn_out1.fits')
    dd.write(out_file_name1)
    import fitsio
    data = fitsio.read(out_file_name1)
    numpy.testing.assert_almost_equal(data['R_nom'], numpy.exp(dd.logr))
    numpy.testing.assert_almost_equal(data['<R>'], dd.meanr)
    numpy.testing.assert_almost_equal(data['<logR>'], dd.meanlogr)
    numpy.testing.assert_almost_equal(data['npairs'], dd.npairs)

    out_file_name2 = os.path.join('output','nn_out2.fits')
    dd.write(out_file_name2, rr)
    data = fitsio.read(out_file_name2)
    numpy.testing.assert_almost_equal(data['R_nom'], numpy.exp(dd.logr))
    numpy.testing.assert_almost_equal(data['<R>'], dd.meanr)
    numpy.testing.assert_almost_equal(data['<logR>'], dd.meanlogr)
    numpy.testing.assert_almost_equal(data['xi'], simple_xi)
    numpy.testing.assert_almost_equal(data['sigma_xi'], numpy.sqrt(simple_varxi))
    numpy.testing.assert_almost_equal(data['DD'], dd.npairs)
    numpy.testing.assert_almost_equal(data['RR'], rr.npairs * (dd.tot / rr.tot))

    out_file_name3 = os.path.join('output','nn_out3.fits')
    dd.write(out_file_name3, rr, dr)
    data = fitsio.read(out_file_name3)
    numpy.testing.assert_almost_equal(data['R_nom'], numpy.exp(dd.logr))
    numpy.testing.assert_almost_equal(data['<R>'], dd.meanr)
    numpy.testing.assert_almost_equal(data['<logR>'], dd.meanlogr)
    numpy.testing.assert_almost_equal(data['xi'], xi)
    numpy.testing.assert_almost_equal(data['sigma_xi'], numpy.sqrt(varxi))
    numpy.testing.assert_almost_equal(data['DD'], dd.npairs)
    numpy.testing.assert_almost_equal(data['RR'], rr.npairs * (dd.tot / rr.tot))
    numpy.testing.assert_almost_equal(data['DR'], dr.npairs * (dd.tot / dr.tot))
    numpy.testing.assert_almost_equal(data['RD'], dr.npairs * (dd.tot / dr.tot))

    # Check the read function
    dd2 = treecorr.NNCorrelation(bin_size=0.1, min_sep=1., max_sep=25., sep_units='arcmin')
    dd2.read(out_file_name1)
    numpy.testing.assert_almost_equal(dd2.logr, dd.logr)
    numpy.testing.assert_almost_equal(dd2.meanr, dd.meanr)
    numpy.testing.assert_almost_equal(dd2.meanlogr, dd.meanlogr)
    numpy.testing.assert_almost_equal(dd2.npairs, dd.npairs)

    dd2.read(out_file_name3)
    numpy.testing.assert_almost_equal(dd2.logr, dd.logr)
    numpy.testing.assert_almost_equal(dd2.meanr, dd.meanr)
    numpy.testing.assert_almost_equal(dd2.meanlogr, dd.meanlogr)
    numpy.testing.assert_almost_equal(dd2.npairs, dd.npairs)

=======
        corr2_output = numpy.loadtxt(os.path.join('output','nn.out'))
        print('xi = ',xi)
        print('from corr2 output = ',corr2_output[:,2])
        print('ratio = ',corr2_output[:,2]/xi)
        print('diff = ',corr2_output[:,2]-xi)
        numpy.testing.assert_almost_equal(corr2_output[:,2]/xi, 1., decimal=3)
>>>>>>> c364700f


def test_3d():
    # For this one, build a Gaussian cloud around some random point in 3D space and do the 
    # correlation function in 3D.
    #
    # Use n(r) = (2pi s^2)^-3/2 exp(-r^2/2s^2)
    #
    # The 3D Fourier transform is: n~(k) = exp(-s^2 k^2/2)
    # P(k) = <|n~(k)|^2> = exp(-s^2 k^2)
    # xi(r) = 1/2pi^2 int( dk k^2 P(k) j0(kr) )
    #       = 1/(8 pi^3/2) 1/s^3 exp(-r^2/4s^2)
    #
    # And as before, we need to correct for the randoms, so the final xi(r) is
    #
    # xi(r) = 1/(8 pi^3/2) (L/s)^3 exp(-r^2/4s^2) - 1

    xcen = 823  # Mpc maybe?
    ycen = 342
    zcen = -672
    s = 10.
    if __name__ == "__main__":
        ngal = 100000
        nrand = 5 * ngal
        L = 50. * s  # Not infinity, so this introduces some error.  Our integrals were to infinity.
        req_factor = 1
    else:
        ngal = 20000
        nrand = 2 * ngal
        L = 20. * s
        req_factor = 3
    numpy.random.seed(8675309)
    x = numpy.random.normal(xcen, s, (ngal,) )
    y = numpy.random.normal(ycen, s, (ngal,) )
    z = numpy.random.normal(zcen, s, (ngal,) )

    r = numpy.sqrt(x*x+y*y+z*z)
    dec = numpy.arcsin(z/r) / treecorr.degrees
    ra = numpy.arctan2(y,x) / treecorr.degrees

    cat = treecorr.Catalog(ra=ra, dec=dec, r=r, ra_units='deg', dec_units='deg')
    dd = treecorr.NNCorrelation(bin_size=0.1, min_sep=1., max_sep=25., verbose=2)
    dd.process(cat)
    print('dd.npairs = ',dd.npairs)

    rx = (numpy.random.random_sample(nrand)-0.5) * L + xcen
    ry = (numpy.random.random_sample(nrand)-0.5) * L + ycen
    rz = (numpy.random.random_sample(nrand)-0.5) * L + zcen
    rr = numpy.sqrt(rx*rx+ry*ry+rz*rz)
    rdec = numpy.arcsin(rz/rr) / treecorr.degrees
    rra = numpy.arctan2(ry,rx) / treecorr.degrees
    rand = treecorr.Catalog(ra=rra, dec=rdec, r=rr, ra_units='deg', dec_units='deg')
    rr = treecorr.NNCorrelation(bin_size=0.1, min_sep=1., max_sep=25., verbose=2)
    rr.process(rand)
    print('rr.npairs = ',rr.npairs)

    dr = treecorr.NNCorrelation(bin_size=0.1, min_sep=1., max_sep=25., verbose=2)
    dr.process(cat,rand)
    print('dr.npairs = ',dr.npairs)

    r = dd.meanr
    true_xi = 1./(8.*numpy.pi**1.5) * (L/s)**3 * numpy.exp(-0.25*r**2/s**2) - 1.

    xi, varxi = dd.calculateXi(rr,dr)
<<<<<<< HEAD
    print 'xi = ',xi
    print 'true_xi = ',true_xi
    print 'ratio = ',xi / true_xi
    print 'diff = ',xi - true_xi
    print 'max rel diff = ',max(abs((xi - true_xi)/true_xi))
    assert max(abs(xi - true_xi)/true_xi)/req_factor < 0.1
    numpy.testing.assert_almost_equal(numpy.log(numpy.abs(xi))/req_factor, 
                                      numpy.log(numpy.abs(true_xi))/req_factor, decimal=1)

    simple_xi, varxi = dd.calculateXi(rr)
    print 'simple xi = ',simple_xi
    print 'max rel diff = ',max(abs((simple_xi - true_xi)/true_xi))
    assert max(abs(simple_xi - true_xi)/true_xi)/req_factor < 0.1
    numpy.testing.assert_almost_equal(numpy.log(numpy.abs(simple_xi))/req_factor, 
                                      numpy.log(numpy.abs(true_xi))/req_factor, decimal=1)
=======
    print('xi = ',xi)
    print('true_xi = ',true_xi)
    print('ratio = ',xi / true_xi)
    print('diff = ',xi - true_xi)
    print('max rel diff = ',max(abs((xi - true_xi)/true_xi)))
    assert max(abs(xi - true_xi)/true_xi) < 0.1

    simple_xi, varxi = dd.calculateXi(rr)
    print('simple xi = ',simple_xi)
    print('max rel diff = ',max(abs((simple_xi - true_xi)/true_xi)))
    assert max(abs(simple_xi - true_xi)/true_xi) < 0.1
>>>>>>> c364700f

    # Check that we get the same result using the corr2 executable:
    if __name__ == '__main__':
        cat.write(os.path.join('data','nn_3d_data.dat'))
        rand.write(os.path.join('data','nn_3d_rand.dat'))
        import subprocess
        p = subprocess.Popen( ["corr2","nn_3d.params"] )
        p.communicate()
<<<<<<< HEAD
        corr2_output = numpy.genfromtxt(os.path.join('output','nn_3d.out'),names=True)
        print 'xi = ',xi
        print 'from corr2 output = ',corr2_output['xi']
        print 'ratio = ',corr2_output['xi']/xi
        print 'diff = ',corr2_output['xi']-xi
        numpy.testing.assert_almost_equal(corr2_output['xi']/xi, 1., decimal=3)

    # And repeat with Catalogs that use x,y,z
    cat = treecorr.Catalog(x=x, y=y, z=z)
    rand = treecorr.Catalog(x=rx, y=ry, z=rz)
    dd.process(cat)
    rr.process(rand)
    dr.process(cat,rand)
    xi, varxi = dd.calculateXi(rr,dr)
    assert max(abs(xi - true_xi)/true_xi)/req_factor < 0.1
    numpy.testing.assert_almost_equal(numpy.log(numpy.abs(xi))/req_factor, 
                                      numpy.log(numpy.abs(true_xi))/req_factor, decimal=1)
=======
        corr2_output = numpy.loadtxt(os.path.join('output','nn_3d.out'))
        print('xi = ',xi)
        print('from corr2 output = ',corr2_output[:,2])
        print('ratio = ',corr2_output[:,2]/xi)
        print('diff = ',corr2_output[:,2]-xi)
        numpy.testing.assert_almost_equal(corr2_output[:,2]/xi, 1., decimal=3)
>>>>>>> c364700f


def test_list():
    # Test that we can use a list of files for either data or rand or both.

    nobj = 5000
    numpy.random.seed(8675309)

    ncats = 3
    data_cats = []
    rand_cats = []

    s = 10.
    L = 50. * s
    numpy.random.seed(8675309)

    x = numpy.random.normal(0,s, (nobj,ncats) )
    y = numpy.random.normal(0,s, (nobj,ncats) )
    data_cats = [ treecorr.Catalog(x=x[:,k],y=y[:,k]) for k in range(ncats) ]
    rx = (numpy.random.random_sample((nobj,ncats))-0.5) * L
    ry = (numpy.random.random_sample((nobj,ncats))-0.5) * L
    rand_cats = [ treecorr.Catalog(x=rx[:,k],y=ry[:,k]) for k in range(ncats) ]

    dd = treecorr.NNCorrelation(bin_size=0.1, min_sep=1., max_sep=25., verbose=2)
    dd.process(data_cats)
    print('dd.npairs = ',dd.npairs)

    rr = treecorr.NNCorrelation(bin_size=0.1, min_sep=1., max_sep=25., verbose=2)
    rr.process(rand_cats)
    print('rr.npairs = ',rr.npairs)

    xi, varxi = dd.calculateXi(rr)
    print('xi = ',xi)

    # Now do the same thing with one big catalog for each.
    ddx = treecorr.NNCorrelation(bin_size=0.1, min_sep=1., max_sep=25., verbose=2)
    rrx = treecorr.NNCorrelation(bin_size=0.1, min_sep=1., max_sep=25., verbose=2)
    data_catx = treecorr.Catalog(x=x.reshape( (nobj*ncats,) ), y=y.reshape( (nobj*ncats,) ))
    rand_catx = treecorr.Catalog(x=rx.reshape( (nobj*ncats,) ), y=ry.reshape( (nobj*ncats,) ))
    ddx.process(data_catx)
    rrx.process(rand_catx)
    xix, varxix = ddx.calculateXi(rrx)

    print('ddx.npairs = ',ddx.npairs)
    print('rrx.npairs = ',rrx.npairs)
    print('xix = ',xix)
    print('ratio = ',xi/xix)
    print('diff = ',xi-xix)
    numpy.testing.assert_almost_equal(xix/xi, 1., decimal=2)

    # Check that we get the same result using the corr2 executable:
    file_list = []
    rand_file_list = []
    for k in range(ncats):
        file_name = os.path.join('data','nn_list_data%d.dat'%k)
        with open(file_name, 'w') as fid:
            for i in range(nobj):
                fid.write(('%.8f %.8f\n')%(x[i,k],y[i,k]))
        file_list.append(file_name)

        rand_file_name = os.path.join('data','nn_list_rand%d.dat'%k)
        with open(rand_file_name, 'w') as fid:
            for i in range(nobj):
                fid.write(('%.8f %.8f\n')%(rx[i,k],ry[i,k]))
        rand_file_list.append(rand_file_name)

    list_name = os.path.join('data','nn_list_data_files.txt')
    with open(list_name, 'w') as fid:
        for file_name in file_list:
            fid.write('%s\n'%file_name)
    rand_list_name = os.path.join('data','nn_list_rand_files.txt')
    with open(rand_list_name, 'w') as fid:
        for file_name in rand_file_list:
            fid.write('%s\n'%file_name)

    file_namex = os.path.join('data','nn_list_datax.dat')
    with open(file_namex, 'w') as fid:
        for k in range(ncats):
            for i in range(nobj):
                fid.write(('%.8f %.8f\n')%(x[i,k],y[i,k]))

    rand_file_namex = os.path.join('data','nn_list_randx.dat')
    with open(rand_file_namex, 'w') as fid:
        for k in range(ncats):
            for i in range(nobj):
                fid.write(('%.8f %.8f\n')%(rx[i,k],ry[i,k]))

    import subprocess
    p = subprocess.Popen( ["corr2","nn_list1.params"] )
    p.communicate()
<<<<<<< HEAD
    corr2_output = numpy.genfromtxt(os.path.join('output','nn_list1.out'),names=True)
    print 'xi = ',xi
    print 'from corr2 output = ',corr2_output['xi']
    print 'ratio = ',corr2_output['xi']/xi
    print 'diff = ',corr2_output['xi']-xi
    numpy.testing.assert_almost_equal(corr2_output['xi']/xi, 1., decimal=3)
=======
    corr2_output = numpy.loadtxt(os.path.join('output','nn_list1.out'))
    print('xi = ',xi)
    print('from corr2 output = ',corr2_output[:,2])
    print('ratio = ',corr2_output[:,2]/xi)
    print('diff = ',corr2_output[:,2]-xi)
    numpy.testing.assert_almost_equal(corr2_output[:,2]/xi, 1., decimal=3)
>>>>>>> c364700f

    import subprocess
    p = subprocess.Popen( ["corr2","nn_list2.params"] )
    p.communicate()
<<<<<<< HEAD
    corr2_output = numpy.genfromtxt(os.path.join('output','nn_list2.out'),names=True)
    print 'xi = ',xi
    print 'from corr2 output = ',corr2_output['xi']
    print 'ratio = ',corr2_output['xi']/xi
    print 'diff = ',corr2_output['xi']-xi
    numpy.testing.assert_almost_equal(corr2_output['xi']/xi, 1., decimal=2)
=======
    corr2_output = numpy.loadtxt(os.path.join('output','nn_list2.out'))
    print('xi = ',xi)
    print('from corr2 output = ',corr2_output[:,2])
    print('ratio = ',corr2_output[:,2]/xi)
    print('diff = ',corr2_output[:,2]-xi)
    numpy.testing.assert_almost_equal(corr2_output[:,2]/xi, 1., decimal=2)
>>>>>>> c364700f

    import subprocess
    p = subprocess.Popen( ["corr2","nn_list3.params"] )
    p.communicate()
<<<<<<< HEAD
    corr2_output = numpy.genfromtxt(os.path.join('output','nn_list3.out'),names=True)
    print 'xi = ',xi
    print 'from corr2 output = ',corr2_output['xi']
    print 'ratio = ',corr2_output['xi']/xi
    print 'diff = ',corr2_output['xi']-xi
    numpy.testing.assert_almost_equal(corr2_output['xi']/xi, 1., decimal=2)

def test_perp_minmax():
    """This test is based on a bug report from Erika Wagoner where the lowest bins were 
    getting spuriously high w(rp) values.  It stemmed from a subtlety about how large
    rp can be compared to minsep.  The maximum rp is more than just rp + s1 + s2.
    So this test checks that when the min and max are expanded a bit, the number of pairs
    doesn't change much in the bins that used to be the min and max.
    """
    # Just use Erika's files for data and rand.  
    config = {
        'ra_col' : 1,
        'dec_col' : 2,
        'ra_units' : 'deg',
        'dec_units' : 'deg',
        'r_col' : 3,
        'min_sep' : 40,
        'bin_size' : 0.036652,
        'nbins' : 50,
        'verbose' : 2
    }

    # Speed up for nosetests runs
    if __name__ != "__main__":
        config['nbins'] = 5
        config['min_sep'] = 20
        config['bin_size'] = 0.1

    dcat = treecorr.Catalog('data/nn_perp_data.dat', config)

    dd1 = treecorr.NNCorrelation(config)
    dd1.process(dcat, metric='Rperp')

    lower_min_sep = config['min_sep'] * numpy.exp(-2.*config['bin_size'])
    more_nbins = config['nbins'] + 4
    dd2 = treecorr.NNCorrelation(config, min_sep=lower_min_sep, nbins=more_nbins)
    dd2.process(dcat, metric='Rperp')

    print 'dd1 npairs = ',dd1.npairs
    print 'dd2 npairs = ',dd2.npairs[2:-2]
    # First a basic sanity check.  The values not near the edge should be identical.
    numpy.testing.assert_equal(dd1.npairs[2:-2], dd2.npairs[4:-4])
    # The edge bins may differ slightly from the binning approximations (bin_slop and such),
    # but the differences should be very small.  (When Erika reported the problem, the differences
    # were a few percent, which ended up making a bit difference in the correlation function.)
    numpy.testing.assert_almost_equal( dd1.npairs / dd2.npairs[2:-2], 1., decimal=4)

    if __name__ == '__main__':
        # If we're running from the command line, go ahead and finish the calculation
        rcat = treecorr.Catalog('data/nn_perp_rand.dat', config)

        rr1 = treecorr.NNCorrelation(config)
        rr1.process(rcat, metric='Rperp')
        rr2 = treecorr.NNCorrelation(config, min_sep=lower_min_sep, nbins=more_nbins)
        rr2.process(rcat, metric='Rperp')
        print 'rr1 npairs = ',rr1.npairs
        print 'rr2 npairs = ',rr2.npairs[2:-2]
        numpy.testing.assert_almost_equal( rr1.npairs / rr2.npairs[2:-2], 1., decimal=4)

        dr1 = treecorr.NNCorrelation(config)
        dr1.process(dcat, rcat, metric='Rperp')
        dr2 = treecorr.NNCorrelation(config, min_sep=lower_min_sep, nbins=more_nbins)
        dr2.process(dcat, rcat, metric='Rperp')
        print 'dr1 npairs = ',dr1.npairs
        print 'dr2 npairs = ',dr2.npairs[2:-2]
        numpy.testing.assert_almost_equal( dr1.npairs / dr2.npairs[2:-2], 1., decimal=4)

        xi1, varxi1 = dd1.calculateXi(rr1, dr1)
        xi2, varxi2 = dd2.calculateXi(rr2, dr2)
        print 'xi1 = ',xi1
        print 'xi2 = ',xi2[2:-2]
        numpy.testing.assert_almost_equal( xi1 / xi2[2:-2], 1., decimal=2)
=======
    corr2_output = numpy.loadtxt(os.path.join('output','nn_list3.out'))
    print('xi = ',xi)
    print('from corr2 output = ',corr2_output[:,2])
    print('ratio = ',corr2_output[:,2]/xi)
    print('diff = ',corr2_output[:,2]-xi)
    numpy.testing.assert_almost_equal(corr2_output[:,2]/xi, 1., decimal=2)
>>>>>>> c364700f


if __name__ == '__main__':
    test_binnedcorr2()
    test_direct_count()
    test_direct_3d()
    test_direct_perp()
    test_nn()
    test_3d()
    test_list()
    test_perp_minmax()<|MERGE_RESOLUTION|>--- conflicted
+++ resolved
@@ -23,19 +23,19 @@
     # Check the different ways to set up the binning:
     # Omit bin_size
     nn = treecorr.NNCorrelation(min_sep=5, max_sep=20, nbins=20)
-    print nn.min_sep,nn.max_sep,nn.bin_size,nn.nbins
+    print(nn.min_sep,nn.max_sep,nn.bin_size,nn.nbins)
     assert nn.min_sep == 5.
     assert nn.max_sep == 20.
     assert nn.nbins == 20
     numpy.testing.assert_almost_equal(nn.bin_size * nn.nbins, math.log(nn.max_sep/nn.min_sep))
-    print 'logr = ',nn.logr
+    print('logr = ',nn.logr)
     numpy.testing.assert_almost_equal(nn.logr[0], math.log(nn.min_sep) + 0.5*nn.bin_size)
     numpy.testing.assert_almost_equal(nn.logr[-1], math.log(nn.max_sep) - 0.5*nn.bin_size)
     assert len(nn.logr) == nn.nbins
 
     # Omit min_sep
     nn = treecorr.NNCorrelation(max_sep=20, nbins=20, bin_size=0.1)
-    print nn.min_sep,nn.max_sep,nn.bin_size,nn.nbins
+    print(nn.min_sep,nn.max_sep,nn.bin_size,nn.nbins)
     assert nn.bin_size == 0.1
     assert nn.max_sep == 20.
     assert nn.nbins == 20
@@ -46,7 +46,7 @@
 
     # Omit max_sep
     nn = treecorr.NNCorrelation(min_sep=5, nbins=20, bin_size=0.1)
-    print nn.min_sep,nn.max_sep,nn.bin_size,nn.nbins
+    print(nn.min_sep,nn.max_sep,nn.bin_size,nn.nbins)
     assert nn.bin_size == 0.1
     assert nn.min_sep == 5.
     assert nn.nbins == 20
@@ -57,7 +57,7 @@
 
     # Omit nbins
     nn = treecorr.NNCorrelation(min_sep=5, max_sep=20, bin_size=0.1)
-    print nn.min_sep,nn.max_sep,nn.bin_size,nn.nbins
+    print(nn.min_sep,nn.max_sep,nn.bin_size,nn.nbins)
     assert nn.bin_size == 0.1
     assert nn.min_sep == 5.
     assert nn.max_sep >= 20.
@@ -70,7 +70,7 @@
     # Check the use of sep_units
     # radians
     nn = treecorr.NNCorrelation(min_sep=5, max_sep=20, nbins=20, sep_units='radians')
-    print nn.min_sep,nn.max_sep,nn.bin_size,nn.nbins
+    print(nn.min_sep,nn.max_sep,nn.bin_size,nn.nbins)
     assert nn.min_sep == 5.
     assert nn.max_sep == 20.
     assert nn.nbins == 20
@@ -81,7 +81,7 @@
 
     # arcsec
     nn = treecorr.NNCorrelation(min_sep=5, max_sep=20, nbins=20, sep_units='arcsec')
-    print nn.min_sep,nn.max_sep,nn.bin_size,nn.nbins
+    print(nn.min_sep,nn.max_sep,nn.bin_size,nn.nbins)
     numpy.testing.assert_almost_equal(nn.min_sep, 5. * math.pi/180/3600)
     numpy.testing.assert_almost_equal(nn.max_sep, 20. * math.pi/180/3600)
     assert nn.nbins == 20
@@ -93,7 +93,7 @@
 
     # arcmin
     nn = treecorr.NNCorrelation(min_sep=5, max_sep=20, nbins=20, sep_units='arcmin')
-    print nn.min_sep,nn.max_sep,nn.bin_size,nn.nbins
+    print(nn.min_sep,nn.max_sep,nn.bin_size,nn.nbins)
     numpy.testing.assert_almost_equal(nn.min_sep, 5. * math.pi/180/60)
     numpy.testing.assert_almost_equal(nn.max_sep, 20. * math.pi/180/60)
     assert nn.nbins == 20
@@ -104,7 +104,7 @@
 
     # degrees
     nn = treecorr.NNCorrelation(min_sep=5, max_sep=20, nbins=20, sep_units='degrees')
-    print nn.min_sep,nn.max_sep,nn.bin_size,nn.nbins
+    print(nn.min_sep,nn.max_sep,nn.bin_size,nn.nbins)
     numpy.testing.assert_almost_equal(nn.min_sep, 5. * math.pi/180)
     numpy.testing.assert_almost_equal(nn.max_sep, 20. * math.pi/180)
     assert nn.nbins == 20
@@ -115,7 +115,7 @@
 
     # hours
     nn = treecorr.NNCorrelation(min_sep=5, max_sep=20, nbins=20, sep_units='hours')
-    print nn.min_sep,nn.max_sep,nn.bin_size,nn.nbins
+    print(nn.min_sep,nn.max_sep,nn.bin_size,nn.nbins)
     numpy.testing.assert_almost_equal(nn.min_sep, 5. * math.pi/12)
     numpy.testing.assert_almost_equal(nn.max_sep, 20. * math.pi/12)
     assert nn.nbins == 20
@@ -126,67 +126,67 @@
 
     # Check bin_slop
     nn = treecorr.NNCorrelation(min_sep=5, max_sep=20, bin_size=0.1)
-    print nn.bin_size,nn.bin_slop,nn.b
+    print(nn.bin_size,nn.bin_slop,nn.b)
     assert nn.bin_size == 0.1
     assert nn.bin_slop == 1.0
     numpy.testing.assert_almost_equal(nn.b, 0.1)
 
     nn = treecorr.NNCorrelation(min_sep=5, max_sep=20, bin_size=0.1, bin_slop=1.0)
-    print nn.bin_size,nn.bin_slop,nn.b
+    print(nn.bin_size,nn.bin_slop,nn.b)
     assert nn.bin_size == 0.1
     assert nn.bin_slop == 1.0
     numpy.testing.assert_almost_equal(nn.b, 0.1)
 
     nn = treecorr.NNCorrelation(min_sep=5, max_sep=20, bin_size=0.1, bin_slop=0.2)
-    print nn.bin_size,nn.bin_slop,nn.b
+    print(nn.bin_size,nn.bin_slop,nn.b)
     assert nn.bin_size == 0.1
     assert nn.bin_slop == 0.2
     numpy.testing.assert_almost_equal(nn.b, 0.02)
 
     nn = treecorr.NNCorrelation(min_sep=5, max_sep=20, bin_size=0.1, bin_slop=0.0)
-    print nn.bin_size,nn.bin_slop,nn.b
+    print(nn.bin_size,nn.bin_slop,nn.b)
     assert nn.bin_size == 0.1
     assert nn.bin_slop == 0.0
     assert nn.b == 0.0
 
     nn = treecorr.NNCorrelation(min_sep=5, max_sep=20, bin_size=0.1, bin_slop=2.0)
-    print nn.bin_size,nn.bin_slop,nn.b
+    print(nn.bin_size,nn.bin_slop,nn.b)
     assert nn.bin_size == 0.1
     assert nn.bin_slop == 2.0
     numpy.testing.assert_almost_equal(nn.b, 0.2)
 
     nn = treecorr.NNCorrelation(min_sep=5, max_sep=20, bin_size=0.4, bin_slop=1.0)
-    print nn.bin_size,nn.bin_slop,nn.b
+    print(nn.bin_size,nn.bin_slop,nn.b)
     assert nn.bin_size == 0.4
     assert nn.bin_slop == 1.0
     numpy.testing.assert_almost_equal(nn.b, 0.4)
 
     nn = treecorr.NNCorrelation(min_sep=5, max_sep=20, bin_size=0.4)
-    print nn.bin_size,nn.bin_slop,nn.b
+    print(nn.bin_size,nn.bin_slop,nn.b)
     assert nn.bin_size == 0.4
     numpy.testing.assert_almost_equal(nn.b, 0.1)
     numpy.testing.assert_almost_equal(nn.bin_slop, 0.25)
 
     nn = treecorr.NNCorrelation(min_sep=5, max_sep=20, bin_size=0.4, bin_slop=0.1)
-    print nn.bin_size,nn.bin_slop,nn.b
+    print(nn.bin_size,nn.bin_slop,nn.b)
     assert nn.bin_size == 0.4
     assert nn.bin_slop == 0.1
     numpy.testing.assert_almost_equal(nn.b, 0.04)
 
     nn = treecorr.NNCorrelation(min_sep=5, max_sep=20, bin_size=0.05, bin_slop=1.0)
-    print nn.bin_size,nn.bin_slop,nn.b
+    print(nn.bin_size,nn.bin_slop,nn.b)
     assert nn.bin_size == 0.05
     assert nn.bin_slop == 1.0
     numpy.testing.assert_almost_equal(nn.b, 0.05)
 
     nn = treecorr.NNCorrelation(min_sep=5, max_sep=20, bin_size=0.05)
-    print nn.bin_size,nn.bin_slop,nn.b
+    print(nn.bin_size,nn.bin_slop,nn.b)
     assert nn.bin_size == 0.05
     assert nn.bin_slop == 1.0
     numpy.testing.assert_almost_equal(nn.b, 0.05)
 
     nn = treecorr.NNCorrelation(min_sep=5, max_sep=20, bin_size=0.05, bin_slop=3)
-    print nn.bin_size,nn.bin_slop,nn.b
+    print(nn.bin_size,nn.bin_slop,nn.b)
     assert nn.bin_size == 0.05
     assert nn.bin_slop == 3.0
     numpy.testing.assert_almost_equal(nn.b, 0.15)
@@ -311,7 +311,7 @@
     nbins = 50
     dd = treecorr.NNCorrelation(min_sep=min_sep, max_sep=max_sep, nbins=nbins, bin_slop=0.)
     dd.process(cat1, cat2, metric='Rperp')
-    print 'dd.npairs = ',dd.npairs
+    print('dd.npairs = ',dd.npairs)
 
     log_min_sep = numpy.log(min_sep)
     log_max_sep = numpy.log(max_sep)
@@ -327,8 +327,8 @@
             if k >= nbins: continue
             true_npairs[k] += 1
 
-    print 'true_npairs = ',true_npairs
-    print 'diff = ',dd.npairs - true_npairs
+    print('true_npairs = ',true_npairs)
+    print('diff = ',dd.npairs - true_npairs)
     numpy.testing.assert_array_equal(dd.npairs, true_npairs)
 
     # Can also specify coords directly as x,y,z
@@ -375,7 +375,7 @@
     print('dd.npairs = ',dd.npairs)
 
     # log(<R>) != <logR>, but it should be close:
-    print 'meanlogr - log(meanr) = ',dd.meanlogr - numpy.log(dd.meanr)
+    print('meanlogr - log(meanr) = ',dd.meanlogr - numpy.log(dd.meanr))
     numpy.testing.assert_almost_equal(dd.meanlogr, numpy.log(dd.meanr), decimal=3)
 
     rx = (numpy.random.random_sample(nrand)-0.5) * L
@@ -407,15 +407,9 @@
     numpy.testing.assert_almost_equal(numpy.log(numpy.abs(xi))/req_factor, 
                                       numpy.log(numpy.abs(true_xi))/req_factor, decimal=1)
 
-<<<<<<< HEAD
     simple_xi, simple_varxi = dd.calculateXi(rr)
-    print 'simple xi = ',simple_xi
-    print 'max rel diff = ',max(abs((simple_xi - true_xi)/true_xi))
-=======
-    simple_xi, varxi = dd.calculateXi(rr)
     print('simple xi = ',simple_xi)
     print('max rel diff = ',max(abs((simple_xi - true_xi)/true_xi)))
->>>>>>> c364700f
     # The simple calculation (i.e. dd/rr-1, rather than (dd-2dr+rr)/rr as above) is only 
     # slightly less accurate in this case.  Probably because the mask is simple (a box), so
     # the difference is relatively minor.  The error is slightly higher in this case, but testing
@@ -429,12 +423,11 @@
         import subprocess
         p = subprocess.Popen( ["corr2","nn.params"] )
         p.communicate()
-<<<<<<< HEAD
         corr2_output = numpy.genfromtxt(os.path.join('output','nn.out'),names=True)
-        print 'xi = ',xi
-        print 'from corr2 output = ',corr2_output['xi']
-        print 'ratio = ',corr2_output['xi']/xi
-        print 'diff = ',corr2_output['xi']-xi
+        print('xi = ',xi)
+        print('from corr2 output = ',corr2_output['xi'])
+        print('ratio = ',corr2_output['xi']/xi)
+        print('diff = ',corr2_output['xi']-xi)
         numpy.testing.assert_almost_equal(corr2_output['xi']/xi, 1., decimal=3)
 
     # Check the fits write option
@@ -484,15 +477,6 @@
     numpy.testing.assert_almost_equal(dd2.meanr, dd.meanr)
     numpy.testing.assert_almost_equal(dd2.meanlogr, dd.meanlogr)
     numpy.testing.assert_almost_equal(dd2.npairs, dd.npairs)
-
-=======
-        corr2_output = numpy.loadtxt(os.path.join('output','nn.out'))
-        print('xi = ',xi)
-        print('from corr2 output = ',corr2_output[:,2])
-        print('ratio = ',corr2_output[:,2]/xi)
-        print('diff = ',corr2_output[:,2]-xi)
-        numpy.testing.assert_almost_equal(corr2_output[:,2]/xi, 1., decimal=3)
->>>>>>> c364700f
 
 
 def test_3d():
@@ -557,35 +541,21 @@
     true_xi = 1./(8.*numpy.pi**1.5) * (L/s)**3 * numpy.exp(-0.25*r**2/s**2) - 1.
 
     xi, varxi = dd.calculateXi(rr,dr)
-<<<<<<< HEAD
-    print 'xi = ',xi
-    print 'true_xi = ',true_xi
-    print 'ratio = ',xi / true_xi
-    print 'diff = ',xi - true_xi
-    print 'max rel diff = ',max(abs((xi - true_xi)/true_xi))
-    assert max(abs(xi - true_xi)/true_xi)/req_factor < 0.1
-    numpy.testing.assert_almost_equal(numpy.log(numpy.abs(xi))/req_factor, 
-                                      numpy.log(numpy.abs(true_xi))/req_factor, decimal=1)
-
-    simple_xi, varxi = dd.calculateXi(rr)
-    print 'simple xi = ',simple_xi
-    print 'max rel diff = ',max(abs((simple_xi - true_xi)/true_xi))
-    assert max(abs(simple_xi - true_xi)/true_xi)/req_factor < 0.1
-    numpy.testing.assert_almost_equal(numpy.log(numpy.abs(simple_xi))/req_factor, 
-                                      numpy.log(numpy.abs(true_xi))/req_factor, decimal=1)
-=======
     print('xi = ',xi)
     print('true_xi = ',true_xi)
     print('ratio = ',xi / true_xi)
     print('diff = ',xi - true_xi)
     print('max rel diff = ',max(abs((xi - true_xi)/true_xi)))
-    assert max(abs(xi - true_xi)/true_xi) < 0.1
+    assert max(abs(xi - true_xi)/true_xi)/req_factor < 0.1
+    numpy.testing.assert_almost_equal(numpy.log(numpy.abs(xi))/req_factor, 
+                                      numpy.log(numpy.abs(true_xi))/req_factor, decimal=1)
 
     simple_xi, varxi = dd.calculateXi(rr)
     print('simple xi = ',simple_xi)
     print('max rel diff = ',max(abs((simple_xi - true_xi)/true_xi)))
-    assert max(abs(simple_xi - true_xi)/true_xi) < 0.1
->>>>>>> c364700f
+    assert max(abs(simple_xi - true_xi)/true_xi)/req_factor < 0.1
+    numpy.testing.assert_almost_equal(numpy.log(numpy.abs(simple_xi))/req_factor, 
+                                      numpy.log(numpy.abs(true_xi))/req_factor, decimal=1)
 
     # Check that we get the same result using the corr2 executable:
     if __name__ == '__main__':
@@ -594,12 +564,11 @@
         import subprocess
         p = subprocess.Popen( ["corr2","nn_3d.params"] )
         p.communicate()
-<<<<<<< HEAD
         corr2_output = numpy.genfromtxt(os.path.join('output','nn_3d.out'),names=True)
-        print 'xi = ',xi
-        print 'from corr2 output = ',corr2_output['xi']
-        print 'ratio = ',corr2_output['xi']/xi
-        print 'diff = ',corr2_output['xi']-xi
+        print('xi = ',xi)
+        print('from corr2 output = ',corr2_output['xi'])
+        print('ratio = ',corr2_output['xi']/xi)
+        print('diff = ',corr2_output['xi']-xi)
         numpy.testing.assert_almost_equal(corr2_output['xi']/xi, 1., decimal=3)
 
     # And repeat with Catalogs that use x,y,z
@@ -612,14 +581,6 @@
     assert max(abs(xi - true_xi)/true_xi)/req_factor < 0.1
     numpy.testing.assert_almost_equal(numpy.log(numpy.abs(xi))/req_factor, 
                                       numpy.log(numpy.abs(true_xi))/req_factor, decimal=1)
-=======
-        corr2_output = numpy.loadtxt(os.path.join('output','nn_3d.out'))
-        print('xi = ',xi)
-        print('from corr2 output = ',corr2_output[:,2])
-        print('ratio = ',corr2_output[:,2]/xi)
-        print('diff = ',corr2_output[:,2]-xi)
-        numpy.testing.assert_almost_equal(corr2_output[:,2]/xi, 1., decimal=3)
->>>>>>> c364700f
 
 
 def test_list():
@@ -710,50 +671,31 @@
     import subprocess
     p = subprocess.Popen( ["corr2","nn_list1.params"] )
     p.communicate()
-<<<<<<< HEAD
     corr2_output = numpy.genfromtxt(os.path.join('output','nn_list1.out'),names=True)
-    print 'xi = ',xi
-    print 'from corr2 output = ',corr2_output['xi']
-    print 'ratio = ',corr2_output['xi']/xi
-    print 'diff = ',corr2_output['xi']-xi
+    print('xi = ',xi)
+    print('from corr2 output = ',corr2_output['xi'])
+    print('ratio = ',corr2_output['xi']/xi)
+    print('diff = ',corr2_output['xi']-xi)
     numpy.testing.assert_almost_equal(corr2_output['xi']/xi, 1., decimal=3)
-=======
-    corr2_output = numpy.loadtxt(os.path.join('output','nn_list1.out'))
-    print('xi = ',xi)
-    print('from corr2 output = ',corr2_output[:,2])
-    print('ratio = ',corr2_output[:,2]/xi)
-    print('diff = ',corr2_output[:,2]-xi)
-    numpy.testing.assert_almost_equal(corr2_output[:,2]/xi, 1., decimal=3)
->>>>>>> c364700f
 
     import subprocess
     p = subprocess.Popen( ["corr2","nn_list2.params"] )
     p.communicate()
-<<<<<<< HEAD
     corr2_output = numpy.genfromtxt(os.path.join('output','nn_list2.out'),names=True)
-    print 'xi = ',xi
-    print 'from corr2 output = ',corr2_output['xi']
-    print 'ratio = ',corr2_output['xi']/xi
-    print 'diff = ',corr2_output['xi']-xi
+    print('xi = ',xi)
+    print('from corr2 output = ',corr2_output['xi'])
+    print('ratio = ',corr2_output['xi']/xi)
+    print('diff = ',corr2_output['xi']-xi)
     numpy.testing.assert_almost_equal(corr2_output['xi']/xi, 1., decimal=2)
-=======
-    corr2_output = numpy.loadtxt(os.path.join('output','nn_list2.out'))
-    print('xi = ',xi)
-    print('from corr2 output = ',corr2_output[:,2])
-    print('ratio = ',corr2_output[:,2]/xi)
-    print('diff = ',corr2_output[:,2]-xi)
-    numpy.testing.assert_almost_equal(corr2_output[:,2]/xi, 1., decimal=2)
->>>>>>> c364700f
 
     import subprocess
     p = subprocess.Popen( ["corr2","nn_list3.params"] )
     p.communicate()
-<<<<<<< HEAD
     corr2_output = numpy.genfromtxt(os.path.join('output','nn_list3.out'),names=True)
-    print 'xi = ',xi
-    print 'from corr2 output = ',corr2_output['xi']
-    print 'ratio = ',corr2_output['xi']/xi
-    print 'diff = ',corr2_output['xi']-xi
+    print('xi = ',xi)
+    print('from corr2 output = ',corr2_output['xi'])
+    print('ratio = ',corr2_output['xi']/xi)
+    print('diff = ',corr2_output['xi']-xi)
     numpy.testing.assert_almost_equal(corr2_output['xi']/xi, 1., decimal=2)
 
 def test_perp_minmax():
@@ -792,8 +734,8 @@
     dd2 = treecorr.NNCorrelation(config, min_sep=lower_min_sep, nbins=more_nbins)
     dd2.process(dcat, metric='Rperp')
 
-    print 'dd1 npairs = ',dd1.npairs
-    print 'dd2 npairs = ',dd2.npairs[2:-2]
+    print('dd1 npairs = ',dd1.npairs)
+    print('dd2 npairs = ',dd2.npairs[2:-2])
     # First a basic sanity check.  The values not near the edge should be identical.
     numpy.testing.assert_equal(dd1.npairs[2:-2], dd2.npairs[4:-4])
     # The edge bins may differ slightly from the binning approximations (bin_slop and such),
@@ -809,31 +751,23 @@
         rr1.process(rcat, metric='Rperp')
         rr2 = treecorr.NNCorrelation(config, min_sep=lower_min_sep, nbins=more_nbins)
         rr2.process(rcat, metric='Rperp')
-        print 'rr1 npairs = ',rr1.npairs
-        print 'rr2 npairs = ',rr2.npairs[2:-2]
+        print('rr1 npairs = ',rr1.npairs)
+        print('rr2 npairs = ',rr2.npairs[2:-2])
         numpy.testing.assert_almost_equal( rr1.npairs / rr2.npairs[2:-2], 1., decimal=4)
 
         dr1 = treecorr.NNCorrelation(config)
         dr1.process(dcat, rcat, metric='Rperp')
         dr2 = treecorr.NNCorrelation(config, min_sep=lower_min_sep, nbins=more_nbins)
         dr2.process(dcat, rcat, metric='Rperp')
-        print 'dr1 npairs = ',dr1.npairs
-        print 'dr2 npairs = ',dr2.npairs[2:-2]
+        print('dr1 npairs = ',dr1.npairs)
+        print('dr2 npairs = ',dr2.npairs[2:-2])
         numpy.testing.assert_almost_equal( dr1.npairs / dr2.npairs[2:-2], 1., decimal=4)
 
         xi1, varxi1 = dd1.calculateXi(rr1, dr1)
         xi2, varxi2 = dd2.calculateXi(rr2, dr2)
-        print 'xi1 = ',xi1
-        print 'xi2 = ',xi2[2:-2]
+        print('xi1 = ',xi1)
+        print('xi2 = ',xi2[2:-2])
         numpy.testing.assert_almost_equal( xi1 / xi2[2:-2], 1., decimal=2)
-=======
-    corr2_output = numpy.loadtxt(os.path.join('output','nn_list3.out'))
-    print('xi = ',xi)
-    print('from corr2 output = ',corr2_output[:,2])
-    print('ratio = ',corr2_output[:,2]/xi)
-    print('diff = ',corr2_output[:,2]-xi)
-    numpy.testing.assert_almost_equal(corr2_output[:,2]/xi, 1., decimal=2)
->>>>>>> c364700f
 
 
 if __name__ == '__main__':
