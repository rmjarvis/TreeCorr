# Copyright (c) 2003-2014 by Mike Jarvis
#
# TreeCorr is free software: redistribution and use in source and binary forms,
# with or without modification, are permitted provided that the following
# conditions are met:
#
# 1. Redistributions of source code must retain the above copyright notice, this
#    list of conditions, and the disclaimer given in the accompanying LICENSE
#    file.
# 2. Redistributions in binary form must reproduce the above copyright notice,
#    this list of conditions, and the disclaimer given in the documentation
#    and/or other materials provided with the distribution.

"""
.. module:: field
"""

# Start by loading up the relevant C functions using ctypes
import numpy
import ctypes
import os

# The numpy version of this function tries to be more portable than the native
# ctypes.cdll.LoadLibary or cdtypes.CDLL functions.
_treecorr = numpy.ctypeslib.load_library('_treecorr',os.path.dirname(__file__))

# Some convenient aliases:
cvoid_ptr = ctypes.c_void_p
cdouble = ctypes.c_double
clong = ctypes.c_long
cint = ctypes.c_int
cdouble_ptr = ctypes.POINTER(cdouble)

# Define the restypes and argtypes for the C functions:
<<<<<<< HEAD
_treecorr.BuildNFieldSphere.restype = cvoid_ptr
_treecorr.BuildNFieldSphere.argtypes = [
    cdouble_ptr, cdouble_ptr, cdouble_ptr, cdouble_ptr, clong, cdouble, cdouble, cdouble, cint, cint ]
_treecorr.BuildNFieldFlat.restype = cvoid_ptr
_treecorr.BuildNFieldFlat.argtypes = [
    cdouble_ptr, cdouble_ptr, cdouble_ptr, clong, cdouble, cdouble, cdouble, cint, cint ]
_treecorr.DestroyNFieldSphere.argtypes = [ cvoid_ptr ]
=======
_treecorr.BuildNFieldFlat.restype = cvoid_ptr
_treecorr.BuildNFieldFlat.argtypes = [
    cdouble_ptr, cdouble_ptr, cdouble_ptr, clong, cdouble, cdouble, cdouble, cint ]
_treecorr.BuildNFieldSphere.restype = cvoid_ptr
_treecorr.BuildNFieldSphere.argtypes = [
    cdouble_ptr, cdouble_ptr, cdouble_ptr, cdouble_ptr, clong, cdouble, cdouble, cdouble, cint ]
_treecorr.BuildNFieldPerp.restype = cvoid_ptr
_treecorr.BuildNFieldPerp.argtypes = [
    cdouble_ptr, cdouble_ptr, cdouble_ptr, cdouble_ptr, clong, cdouble, cdouble, cdouble, cint ]

>>>>>>> 8beebe9b
_treecorr.DestroyNFieldFlat.argtypes = [ cvoid_ptr ]
_treecorr.DestroyNFieldSphere.argtypes = [ cvoid_ptr ]
_treecorr.DestroyNFieldPerp.argtypes = [ cvoid_ptr ]

<<<<<<< HEAD
_treecorr.BuildKFieldSphere.restype = cvoid_ptr
_treecorr.BuildKFieldSphere.argtypes = [
    cdouble_ptr, cdouble_ptr,cdouble_ptr,  cdouble_ptr, cdouble_ptr, clong, cdouble, cdouble, cdouble, cint, cint ]
_treecorr.BuildKFieldFlat.restype = cvoid_ptr
_treecorr.BuildKFieldFlat.argtypes = [
    cdouble_ptr, cdouble_ptr, cdouble_ptr, cdouble_ptr, clong, cdouble, cdouble, cdouble, cint, cint ]
_treecorr.DestroyKFieldSphere.argtypes = [ cvoid_ptr ]
=======
_treecorr.BuildKFieldFlat.restype = cvoid_ptr
_treecorr.BuildKFieldFlat.argtypes = [
    cdouble_ptr, cdouble_ptr, cdouble_ptr, cdouble_ptr, clong, cdouble, cdouble, cdouble, cint ]
_treecorr.BuildKFieldSphere.restype = cvoid_ptr
_treecorr.BuildKFieldSphere.argtypes = [
    cdouble_ptr, cdouble_ptr,cdouble_ptr,  cdouble_ptr, cdouble_ptr, clong, cdouble, cdouble, cdouble, cint ]
_treecorr.BuildKFieldPerp.restype = cvoid_ptr
_treecorr.BuildKFieldPerp.argtypes = [
    cdouble_ptr, cdouble_ptr,cdouble_ptr,  cdouble_ptr, cdouble_ptr, clong, cdouble, cdouble, cdouble, cint ]

>>>>>>> 8beebe9b
_treecorr.DestroyKFieldFlat.argtypes = [ cvoid_ptr ]
_treecorr.DestroyKFieldSphere.argtypes = [ cvoid_ptr ]
_treecorr.DestroyKFieldPerp.argtypes = [ cvoid_ptr ]

_treecorr.BuildGFieldFlat.restype = cvoid_ptr
_treecorr.BuildGFieldFlat.argtypes = [
    cdouble_ptr, cdouble_ptr, cdouble_ptr, cdouble_ptr, cdouble_ptr,
    clong, cdouble, cdouble, cdouble, cint ]
_treecorr.BuildGFieldSphere.restype = cvoid_ptr
_treecorr.BuildGFieldSphere.argtypes = [
    cdouble_ptr, cdouble_ptr,cdouble_ptr,  cdouble_ptr, cdouble_ptr, cdouble_ptr,
<<<<<<< HEAD
    clong, cdouble, cdouble, cdouble, cint, cint ]
_treecorr.BuildGFieldFlat.restype = cvoid_ptr
_treecorr.BuildGFieldFlat.argtypes = [
    cdouble_ptr, cdouble_ptr, cdouble_ptr, cdouble_ptr, cdouble_ptr,
    clong, cdouble, cdouble, cdouble, cint, cint ]
_treecorr.DestroyGFieldSphere.argtypes = [ cvoid_ptr ]
=======
    clong, cdouble, cdouble, cdouble, cint ]
_treecorr.BuildGFieldPerp.restype = cvoid_ptr
_treecorr.BuildGFieldPerp.argtypes = [
    cdouble_ptr, cdouble_ptr,cdouble_ptr,  cdouble_ptr, cdouble_ptr, cdouble_ptr,
    clong, cdouble, cdouble, cdouble, cint ]

>>>>>>> 8beebe9b
_treecorr.DestroyGFieldFlat.argtypes = [ cvoid_ptr ]
_treecorr.DestroyGFieldSphere.argtypes = [ cvoid_ptr ]
_treecorr.DestroyGFieldPerp.argtypes = [ cvoid_ptr ]

_treecorr.BuildNSimpleFieldFlat.restype = cvoid_ptr
_treecorr.BuildNSimpleFieldFlat.argtypes = [ cdouble_ptr, cdouble_ptr, cdouble_ptr, clong ]
_treecorr.BuildNSimpleFieldSphere.restype = cvoid_ptr
_treecorr.BuildNSimpleFieldSphere.argtypes = [ cdouble_ptr, cdouble_ptr, cdouble_ptr, cdouble_ptr, clong ]
_treecorr.BuildNSimpleFieldPerp.restype = cvoid_ptr
_treecorr.BuildNSimpleFieldPerp.argtypes = [ cdouble_ptr, cdouble_ptr, cdouble_ptr, cdouble_ptr, clong ]

_treecorr.DestroyNSimpleFieldFlat.argtypes = [ cvoid_ptr ]
_treecorr.DestroyNSimpleFieldSphere.argtypes = [ cvoid_ptr ]
_treecorr.DestroyNSimpleFieldPerp.argtypes = [ cvoid_ptr ]

_treecorr.BuildKSimpleFieldFlat.restype = cvoid_ptr
_treecorr.BuildKSimpleFieldFlat.argtypes = [
    cdouble_ptr, cdouble_ptr, cdouble_ptr, cdouble_ptr, clong ]
_treecorr.BuildKSimpleFieldSphere.restype = cvoid_ptr
_treecorr.BuildKSimpleFieldSphere.argtypes = [
    cdouble_ptr, cdouble_ptr, cdouble_ptr, cdouble_ptr, cdouble_ptr, clong ]
_treecorr.BuildKSimpleFieldPerp.restype = cvoid_ptr
_treecorr.BuildKSimpleFieldPerp.argtypes = [
    cdouble_ptr, cdouble_ptr, cdouble_ptr, cdouble_ptr, cdouble_ptr, clong ]

_treecorr.DestroyKSimpleFieldFlat.argtypes = [ cvoid_ptr ]
_treecorr.DestroyKSimpleFieldSphere.argtypes = [ cvoid_ptr ]
_treecorr.DestroyKSimpleFieldPerp.argtypes = [ cvoid_ptr ]

_treecorr.BuildGSimpleFieldFlat.restype = cvoid_ptr
_treecorr.BuildGSimpleFieldFlat.argtypes = [
    cdouble_ptr, cdouble_ptr, cdouble_ptr, cdouble_ptr, cdouble_ptr, clong ]
_treecorr.BuildGSimpleFieldSphere.restype = cvoid_ptr
_treecorr.BuildGSimpleFieldSphere.argtypes = [
    cdouble_ptr, cdouble_ptr, cdouble_ptr, cdouble_ptr, cdouble_ptr, cdouble_ptr, clong ]
_treecorr.BuildGSimpleFieldPerp.restype = cvoid_ptr
_treecorr.BuildGSimpleFieldPerp.argtypes = [
    cdouble_ptr, cdouble_ptr, cdouble_ptr, cdouble_ptr, cdouble_ptr, cdouble_ptr, clong ]

_treecorr.DestroyGSimpleFieldFlat.argtypes = [ cvoid_ptr ]
_treecorr.DestroyGSimpleFieldSphere.argtypes = [ cvoid_ptr ]
_treecorr.DestroyGSimpleFieldPerp.argtypes = [ cvoid_ptr ]


def _parse_split_method(split_method):
    if split_method == 'middle': return cint(0)
    elif split_method == 'median': return cint(1)
    else: return cint(2)


class NField(object):
    """This class stores the positions in a tree structure from which it is efficient
    to compute the two-point correlation functions.  

    An NField is typically created from a Catalog object using

        >>> nfield = cat.getNField(min_sep, max_sep, b)

    :param cat:             The catalog from which to make the field.
    :param min_sep:         The minimum separation between points that will be needed.
    :param max_sep:         The maximum separation between points that will be needed.
    :param b:               The b parameter that will be used for the correlation function.
                            This should be bin_size * bin_slop.
    :param split_method:    Which split method to use ('mean', 'median', or 'middle')
                            (default: 'mean')
<<<<<<< HEAD
    :param max_top:         The maximum number of top layers to use when setting up the
                            field. (default: 10)
    :param logger:          A logger file if desired (default: None)
    """
    def __init__(self, cat, min_sep, max_sep, b, split_method='mean', max_top=10, logger=None):
=======
    :param perp:            Whether to use the perpendicular distance rather than the 3d separation
                            (for catalogs with 3d positions) (default: False)
    :param logger:          A logger file if desired (default: None)
    """
    def __init__(self, cat, min_sep, max_sep, b, split_method='mean', perp=False, logger=None):
>>>>>>> 8beebe9b
        if logger:
            logger.info('Building NField from cat %s',cat.name)

        self.min_sep = min_sep
        self.max_sep = max_sep
        self.b = b
        self.split_method = split_method

        w = cat.w.ctypes.data_as(cdouble_ptr)
        sm = _parse_split_method(split_method)

        self.sphere = (cat.x is None)
        self.perp = perp

        if self.sphere:
            # Then build field for spherical coordinates
            ra = cat.ra.ctypes.data_as(cdouble_ptr)
            dec = cat.dec.ctypes.data_as(cdouble_ptr)
            if cat.r is None:
                r = None
            else:
                r = cat.r.ctypes.data_as(cdouble_ptr)
<<<<<<< HEAD
            self.data = _treecorr.BuildNFieldSphere(ra,dec,r,w,cat.nobj,min_sep,max_sep,b,sm,max_top)
            if logger:
                logger.debug('Finished building NField Sphere')
=======
            if self.perp:
                self.data = _treecorr.BuildNFieldPerp(ra,dec,r,w,cat.nobj,min_sep,max_sep,b,sm)
                if logger:
                    logger.debug('Finished building NField Perp')
            else:
                self.data = _treecorr.BuildNFieldSphere(ra,dec,r,w,cat.nobj,min_sep,max_sep,b,sm)
                if logger:
                    logger.debug('Finished building NField Sphere')
>>>>>>> 8beebe9b
        else:
            # Then build field with flat sky approximation
            x = cat.x.ctypes.data_as(cdouble_ptr)
            y = cat.y.ctypes.data_as(cdouble_ptr)
            self.data = _treecorr.BuildNFieldFlat(x,y,w,cat.nobj,min_sep,max_sep,b,sm,max_top)
            if logger:
                logger.debug('Finished building NField Flat')


    def __del__(self):
        # Using memory allocated from the C layer means we have to explicitly deallocate it
        # rather than being able to rely on the Python memory manager.

        if hasattr(self,'data'):    # In case __init__ failed to get that far
            if self.sphere:
                if self.perp:
                    _treecorr.DestroyNFieldPerp(self.data)
                else:
                    _treecorr.DestroyNFieldSphere(self.data)
            else:
                _treecorr.DestroyNFieldFlat(self.data)


class KField(object):
    """This class stores the kappa field in a tree structure from which it is efficient
    to compute the two-point correlation functions.  

    A KField is typically created from a Catalog object using

        >>> kfield = cat.getKField(min_sep, max_sep, b)

    :param cat:             The catalog from which to make the field.
    :param min_sep:         The minimum separation between points that will be needed.
    :param max_sep:         The maximum separation between points that will be needed.
    :param b:               The b parameter that will be used for the correlation function.
                            This should be bin_size * bin_slop.
    :param split_method:    Which split method to use ('mean', 'median', or 'middle')
                            (default: 'mean')
<<<<<<< HEAD
    :param max_top:         The maximum number of top layers to use when setting up the
                            field. (default: 10)
    :param logger:          A logger file if desired (default: None)
    """
    def __init__(self, cat, min_sep, max_sep, b, split_method='mean', max_top=10, logger=None):
=======
    :param perp:            Whether to use the perpendicular distance rather than the 3d separation
                            (for catalogs with 3d positions) (default: False)
    :param logger:          A logger file if desired (default: None)
    """
    def __init__(self, cat, min_sep, max_sep, b, split_method='mean', perp=False, logger=None):
>>>>>>> 8beebe9b
        if logger:
            logger.info('Building KField from cat %s',cat.name)

        self.min_sep = min_sep
        self.max_sep = max_sep
        self.b = b
        self.split_method = split_method

        k = cat.k.ctypes.data_as(cdouble_ptr)
        w = cat.w.ctypes.data_as(cdouble_ptr)
        sm = _parse_split_method(split_method)

        self.sphere = (cat.x is None)
        self.perp = perp

        if self.sphere:
            # Then build field for spherical coordinates
            ra = cat.ra.ctypes.data_as(cdouble_ptr)
            dec = cat.dec.ctypes.data_as(cdouble_ptr)
            if cat.r is None:
                r = None
            else:
                r = cat.r.ctypes.data_as(cdouble_ptr)
<<<<<<< HEAD
            self.data = _treecorr.BuildKFieldSphere(ra,dec,r,k,w,cat.nobj,min_sep,max_sep,b,sm,max_top)
            if logger:
                logger.debug('Finished building KField Sphere')
=======
            if self.perp:
                self.data = _treecorr.BuildKFieldPerp(ra,dec,r,k,w,cat.nobj,min_sep,max_sep,b,sm)
                if logger:
                    logger.debug('Finished building KField Perp')
            else:
                self.data = _treecorr.BuildKFieldSphere(ra,dec,r,k,w,cat.nobj,min_sep,max_sep,b,sm)
                if logger:
                    logger.debug('Finished building KField Sphere')
>>>>>>> 8beebe9b
        else:
            # Then build field with flat sky approximation
            x = cat.x.ctypes.data_as(cdouble_ptr)
            y = cat.y.ctypes.data_as(cdouble_ptr)
            self.data = _treecorr.BuildKFieldFlat(x,y,k,w,cat.nobj,min_sep,max_sep,b,sm,max_top)
            if logger:
                logger.debug('Finished building KField Flat')


    def __del__(self):
        # Using memory allocated from the C layer means we have to explicitly deallocate it
        # rather than being able to rely on the Python memory manager.

        if hasattr(self,'data'):    # In case __init__ failed to get that far
            if self.sphere:
                if self.perp:
                    _treecorr.DestroyKFieldPerp(self.data)
                else:
                    _treecorr.DestroyKFieldSphere(self.data)
            else:
                _treecorr.DestroyKFieldFlat(self.data)


class GField(object):
    """This class stores the shear field in a tree structure from which it is efficient
    to compute the two-point correlation functions.  

    A GField is typically created from a Catalog object using

        >>> gfield = cat.getGField(min_sep, max_sep, b)

    :param cat:             The catalog from which to make the field.
    :param min_sep:         The minimum separation between points that will be needed.
    :param max_sep:         The maximum separation between points that will be needed.
    :param b:               The b parameter that will be used for the correlation function.
                            This should be bin_size * bin_slop.
    :param split_method:    Which split method to use ('mean', 'median', or 'middle')
                            (default: 'mean')
<<<<<<< HEAD
    :param max_top:         The maximum number of top layers to use when setting up the
                            field. (default: 10)
    :param logger:          A logger file if desired (default: None)
    """
    def __init__(self, cat, min_sep, max_sep, b, split_method='mean', max_top=10, logger=None):
=======
    :param perp:            Whether to use the perpendicular distance rather than the 3d separation
                            (for catalogs with 3d positions) (default: False)
    :param logger:          A logger file if desired (default: None)
    """
    def __init__(self, cat, min_sep, max_sep, b, split_method='mean', perp=False, logger=None):
>>>>>>> 8beebe9b
        if logger:
            logger.info('Building GField from cat %s',cat.name)

        self.min_sep = min_sep
        self.max_sep = max_sep
        self.b = b
        self.split_method = split_method

        g1 = cat.g1.ctypes.data_as(cdouble_ptr)
        g2 = cat.g2.ctypes.data_as(cdouble_ptr)
        w = cat.w.ctypes.data_as(cdouble_ptr)
        sm = _parse_split_method(split_method)

        self.sphere = (cat.x is None)
        self.perp = perp

        if self.sphere:
            # Then build field for spherical coordinates
            ra = cat.ra.ctypes.data_as(cdouble_ptr)
            dec = cat.dec.ctypes.data_as(cdouble_ptr)
            if cat.r is None:
                r = None
            else:
                r = cat.r.ctypes.data_as(cdouble_ptr)
<<<<<<< HEAD
            self.data = _treecorr.BuildGFieldSphere(ra,dec,r,g1,g2,w,cat.nobj,min_sep,max_sep,b,sm,max_top)
            if logger:
                logger.debug('Finished building GField Sphere')
=======
            if self.perp:
                self.data = _treecorr.BuildGFieldPerp(ra,dec,r,g1,g2,w,cat.nobj,min_sep,max_sep,b,sm)
                if logger:
                    logger.debug('Finished building GField Perp')
            else:
                self.data = _treecorr.BuildGFieldSphere(ra,dec,r,g1,g2,w,cat.nobj,min_sep,max_sep,b,sm)
                if logger:
                    logger.debug('Finished building GField Sphere')
>>>>>>> 8beebe9b
        else:
            # Then build field with flat sky approximation
            x = cat.x.ctypes.data_as(cdouble_ptr)
            y = cat.y.ctypes.data_as(cdouble_ptr)
            self.data = _treecorr.BuildGFieldFlat(x,y,g1,g2,w,cat.nobj,min_sep,max_sep,b,sm,max_top)
            if logger:
                logger.debug('Finished building GField Flat')


    def __del__(self):
        # Using memory allocated from the C layer means we have to explicitly deallocate it
        # rather than being able to rely on the Python memory manager.

        if hasattr(self,'data'):    # In case __init__ failed to get that far
            if self.sphere:
                if self.perp:
                    _treecorr.DestroyGFieldPerp(self.data)
                else:
                    _treecorr.DestroyGFieldSphere(self.data)
            else:
                _treecorr.DestroyGFieldFlat(self.data)


class NSimpleField(object):
    """This class stores the positions as a list, skipping all the tree stuff.

    An NSimpleField is typically created from a Catalog object using

        >>> nfield = cat.getNSimpleField()

    :param cat:             The catalog from which to make the field.
    :param perp:            Whether to use the perpendicular distance rather than the 3d separation
                            (for catalogs with 3d positions) (default: False)
    :param logger:          A logger file if desired (default: None)
    """
    def __init__(self, cat, perp=False, logger=None):
        if logger:
            logger.info('Building NSimpleField from cat %s',cat.name)

        w = cat.w.ctypes.data_as(cdouble_ptr)

        self.sphere = (cat.x is None)
        self.perp = perp

        if self.sphere:
            # Then build field for spherical coordinates
            ra = cat.ra.ctypes.data_as(cdouble_ptr)
            dec = cat.dec.ctypes.data_as(cdouble_ptr)
            if cat.r is None:
                r = None
            else:
                r = cat.r.ctypes.data_as(cdouble_ptr)
            if self.perp:
                self.data = _treecorr.BuildNSimpleFieldPerp(ra,dec,r,w,cat.nobj)
                if logger:
                    logger.debug('Finished building NSimpleField Perp')
            else:
                self.data = _treecorr.BuildNSimpleFieldSphere(ra,dec,r,w,cat.nobj)
                if logger:
                    logger.debug('Finished building NSimpleField Sphere')
        else:
            # Then build field with flat sky approximation
            x = cat.x.ctypes.data_as(cdouble_ptr)
            y = cat.y.ctypes.data_as(cdouble_ptr)
            self.data = _treecorr.BuildNSimpleFieldFlat(x,y,w,cat.nobj)
            if logger:
                logger.debug('Finished building NSimpleField Flat')

    def __del__(self):
        # Using memory allocated from the C layer means we have to explicitly deallocate it
        # rather than being able to rely on the Python memory manager.

        if hasattr(self,'data'):    # In case __init__ failed to get that far
            if self.sphere:
                if self.perp:
                    _treecorr.DestroyNSimpleFieldPerp(self.data)
                else:
                    _treecorr.DestroyNSimpleFieldSphere(self.data)
            else:
                _treecorr.DestroyNSimpleFieldFlat(self.data)


class KSimpleField(object):
    """This class stores the kappa field as a list, skipping all the tree stuff.

    A KSimpleField is typically created from a Catalog object using

        >>> kfield = cat.getKSimpleField()

    :param cat:             The catalog from which to make the field.
    :param perp:            Whether to use the perpendicular distance rather than the 3d separation
                            (for catalogs with 3d positions) (default: False)
    :param logger:          A logger file if desired (default: None)
    """
    def __init__(self, cat, perp=False, logger=None):
        if logger:
            logger.info('Building KSimpleField from cat %s',cat.name)

        k = cat.k.ctypes.data_as(cdouble_ptr)
        w = cat.w.ctypes.data_as(cdouble_ptr)

        self.sphere = (cat.x is None)
        self.perp = perp

        if self.sphere:
            # Then build field for spherical coordinates
            ra = cat.ra.ctypes.data_as(cdouble_ptr)
            dec = cat.dec.ctypes.data_as(cdouble_ptr)
            if cat.r is None:
                r = None
            else:
                r = cat.r.ctypes.data_as(cdouble_ptr)
            if self.perp:
                self.data = _treecorr.BuildKSimpleFieldPerp(ra,dec,r,k,w,cat.nobj)
                if logger:
                    logger.debug('Finished building KSimpleField Perp')
            else:
                self.data = _treecorr.BuildKSimpleFieldSphere(ra,dec,r,k,w,cat.nobj)
                if logger:
                    logger.debug('Finished building KSimpleField Sphere')
        else:
            # Then build field with flat sky approximation
            x = cat.x.ctypes.data_as(cdouble_ptr)
            y = cat.y.ctypes.data_as(cdouble_ptr)
            self.data = _treecorr.BuildKSimpleFieldFlat(x,y,k,w,cat.nobj)
            if logger:
                logger.debug('Finished building KSimpleField Flat')

    def __del__(self):
        # Using memory allocated from the C layer means we have to explicitly deallocate it
        # rather than being able to rely on the Python memory manager.

        if hasattr(self,'data'):    # In case __init__ failed to get that far
            if self.sphere:
                if self.perp:
                    _treecorr.DestroyKSimpleFieldPerp(self.data)
                else:
                    _treecorr.DestroyKSimpleFieldSphere(self.data)
            else:
                _treecorr.DestroyKSimpleFieldFlat(self.data)


class GSimpleField(object):
    """This class stores the shear field as a list, skipping all the tree stuff.

    A GSimpleField is typically created from a Catalog object using

        >>> gfield = cat.getGSimpleField()

    :param cat:             The catalog from which to make the field.
    :param perp:            Whether to use the perpendicular distance rather than the 3d separation
                            (for catalogs with 3d positions) (default: False)
    :param logger:          A logger file if desired (default: None)
    """
    def __init__(self, cat, perp=False, logger=None):
        if logger:
            logger.info('Building GSimpleField from cat %s',cat.name)

        g1 = cat.g1.ctypes.data_as(cdouble_ptr)
        g2 = cat.g2.ctypes.data_as(cdouble_ptr)
        w = cat.w.ctypes.data_as(cdouble_ptr)

        self.sphere = (cat.x is None)
        self.perp = perp

        if self.sphere:
            # Then build field for spherical coordinates
            ra = cat.ra.ctypes.data_as(cdouble_ptr)
            dec = cat.dec.ctypes.data_as(cdouble_ptr)
            if cat.r is None:
                r = None
            else:
                r = cat.r.ctypes.data_as(cdouble_ptr)
            if self.perp:
                self.data = _treecorr.BuildGSimpleFieldPerp(ra,dec,r,g1,g2,w,cat.nobj)
                if logger:
                    logger.debug('Finished building GSimpleField Perp')
            else:
                self.data = _treecorr.BuildGSimpleFieldSphere(ra,dec,r,g1,g2,w,cat.nobj)
                if logger:
                    logger.debug('Finished building GSimpleField Sphere')
        else:
            # Then build field with flat sky approximation
            x = cat.x.ctypes.data_as(cdouble_ptr)
            y = cat.y.ctypes.data_as(cdouble_ptr)
            self.data = _treecorr.BuildGSimpleFieldFlat(x,y,g1,g2,w,cat.nobj)
            if logger:
                logger.debug('Finished building GSimpleField Flat')

    def __del__(self):
        # Using memory allocated from the C layer means we have to explicitly deallocate it
        # rather than being able to rely on the Python memory manager.

        if hasattr(self,'data'):    # In case __init__ failed to get that far
            if self.sphere:
                if self.perp:
                    _treecorr.DestroyGSimpleFieldPerp(self.data)
                else:
                    _treecorr.DestroyGSimpleFieldSphere(self.data)
            else:
                _treecorr.DestroyGSimpleFieldFlat(self.data)
<|MERGE_RESOLUTION|>--- conflicted
+++ resolved
@@ -32,50 +32,30 @@
 cdouble_ptr = ctypes.POINTER(cdouble)
 
 # Define the restypes and argtypes for the C functions:
-<<<<<<< HEAD
+_treecorr.BuildNFieldFlat.restype = cvoid_ptr
+_treecorr.BuildNFieldFlat.argtypes = [
+    cdouble_ptr, cdouble_ptr, cdouble_ptr, clong, cdouble, cdouble, cdouble, cint, cint ]
 _treecorr.BuildNFieldSphere.restype = cvoid_ptr
 _treecorr.BuildNFieldSphere.argtypes = [
     cdouble_ptr, cdouble_ptr, cdouble_ptr, cdouble_ptr, clong, cdouble, cdouble, cdouble, cint, cint ]
-_treecorr.BuildNFieldFlat.restype = cvoid_ptr
-_treecorr.BuildNFieldFlat.argtypes = [
-    cdouble_ptr, cdouble_ptr, cdouble_ptr, clong, cdouble, cdouble, cdouble, cint, cint ]
-_treecorr.DestroyNFieldSphere.argtypes = [ cvoid_ptr ]
-=======
-_treecorr.BuildNFieldFlat.restype = cvoid_ptr
-_treecorr.BuildNFieldFlat.argtypes = [
-    cdouble_ptr, cdouble_ptr, cdouble_ptr, clong, cdouble, cdouble, cdouble, cint ]
-_treecorr.BuildNFieldSphere.restype = cvoid_ptr
-_treecorr.BuildNFieldSphere.argtypes = [
-    cdouble_ptr, cdouble_ptr, cdouble_ptr, cdouble_ptr, clong, cdouble, cdouble, cdouble, cint ]
 _treecorr.BuildNFieldPerp.restype = cvoid_ptr
 _treecorr.BuildNFieldPerp.argtypes = [
-    cdouble_ptr, cdouble_ptr, cdouble_ptr, cdouble_ptr, clong, cdouble, cdouble, cdouble, cint ]
-
->>>>>>> 8beebe9b
+    cdouble_ptr, cdouble_ptr, cdouble_ptr, cdouble_ptr, clong, cdouble, cdouble, cdouble, cint, cint ]
+
 _treecorr.DestroyNFieldFlat.argtypes = [ cvoid_ptr ]
 _treecorr.DestroyNFieldSphere.argtypes = [ cvoid_ptr ]
 _treecorr.DestroyNFieldPerp.argtypes = [ cvoid_ptr ]
 
-<<<<<<< HEAD
+_treecorr.BuildKFieldFlat.restype = cvoid_ptr
+_treecorr.BuildKFieldFlat.argtypes = [
+    cdouble_ptr, cdouble_ptr, cdouble_ptr, cdouble_ptr, clong, cdouble, cdouble, cdouble, cint, cint ]
 _treecorr.BuildKFieldSphere.restype = cvoid_ptr
 _treecorr.BuildKFieldSphere.argtypes = [
     cdouble_ptr, cdouble_ptr,cdouble_ptr,  cdouble_ptr, cdouble_ptr, clong, cdouble, cdouble, cdouble, cint, cint ]
-_treecorr.BuildKFieldFlat.restype = cvoid_ptr
-_treecorr.BuildKFieldFlat.argtypes = [
-    cdouble_ptr, cdouble_ptr, cdouble_ptr, cdouble_ptr, clong, cdouble, cdouble, cdouble, cint, cint ]
-_treecorr.DestroyKFieldSphere.argtypes = [ cvoid_ptr ]
-=======
-_treecorr.BuildKFieldFlat.restype = cvoid_ptr
-_treecorr.BuildKFieldFlat.argtypes = [
-    cdouble_ptr, cdouble_ptr, cdouble_ptr, cdouble_ptr, clong, cdouble, cdouble, cdouble, cint ]
-_treecorr.BuildKFieldSphere.restype = cvoid_ptr
-_treecorr.BuildKFieldSphere.argtypes = [
-    cdouble_ptr, cdouble_ptr,cdouble_ptr,  cdouble_ptr, cdouble_ptr, clong, cdouble, cdouble, cdouble, cint ]
 _treecorr.BuildKFieldPerp.restype = cvoid_ptr
 _treecorr.BuildKFieldPerp.argtypes = [
-    cdouble_ptr, cdouble_ptr,cdouble_ptr,  cdouble_ptr, cdouble_ptr, clong, cdouble, cdouble, cdouble, cint ]
-
->>>>>>> 8beebe9b
+    cdouble_ptr, cdouble_ptr,cdouble_ptr,  cdouble_ptr, cdouble_ptr, clong, cdouble, cdouble, cdouble, cint, cint ]
+
 _treecorr.DestroyKFieldFlat.argtypes = [ cvoid_ptr ]
 _treecorr.DestroyKFieldSphere.argtypes = [ cvoid_ptr ]
 _treecorr.DestroyKFieldPerp.argtypes = [ cvoid_ptr ]
@@ -87,21 +67,12 @@
 _treecorr.BuildGFieldSphere.restype = cvoid_ptr
 _treecorr.BuildGFieldSphere.argtypes = [
     cdouble_ptr, cdouble_ptr,cdouble_ptr,  cdouble_ptr, cdouble_ptr, cdouble_ptr,
-<<<<<<< HEAD
     clong, cdouble, cdouble, cdouble, cint, cint ]
-_treecorr.BuildGFieldFlat.restype = cvoid_ptr
-_treecorr.BuildGFieldFlat.argtypes = [
-    cdouble_ptr, cdouble_ptr, cdouble_ptr, cdouble_ptr, cdouble_ptr,
-    clong, cdouble, cdouble, cdouble, cint, cint ]
-_treecorr.DestroyGFieldSphere.argtypes = [ cvoid_ptr ]
-=======
-    clong, cdouble, cdouble, cdouble, cint ]
 _treecorr.BuildGFieldPerp.restype = cvoid_ptr
 _treecorr.BuildGFieldPerp.argtypes = [
     cdouble_ptr, cdouble_ptr,cdouble_ptr,  cdouble_ptr, cdouble_ptr, cdouble_ptr,
-    clong, cdouble, cdouble, cdouble, cint ]
-
->>>>>>> 8beebe9b
+    clong, cdouble, cdouble, cdouble, cint, cint ]
+
 _treecorr.DestroyGFieldFlat.argtypes = [ cvoid_ptr ]
 _treecorr.DestroyGFieldSphere.argtypes = [ cvoid_ptr ]
 _treecorr.DestroyGFieldPerp.argtypes = [ cvoid_ptr ]
@@ -167,19 +138,14 @@
                             This should be bin_size * bin_slop.
     :param split_method:    Which split method to use ('mean', 'median', or 'middle')
                             (default: 'mean')
-<<<<<<< HEAD
+    :param perp:            Whether to use the perpendicular distance rather than the 3d separation
+                            (for catalogs with 3d positions) (default: False)
     :param max_top:         The maximum number of top layers to use when setting up the
                             field. (default: 10)
     :param logger:          A logger file if desired (default: None)
     """
-    def __init__(self, cat, min_sep, max_sep, b, split_method='mean', max_top=10, logger=None):
-=======
-    :param perp:            Whether to use the perpendicular distance rather than the 3d separation
-                            (for catalogs with 3d positions) (default: False)
-    :param logger:          A logger file if desired (default: None)
-    """
-    def __init__(self, cat, min_sep, max_sep, b, split_method='mean', perp=False, logger=None):
->>>>>>> 8beebe9b
+    def __init__(self, cat, min_sep, max_sep, b, split_method='mean', perp=False, max_top=10,
+                 logger=None):
         if logger:
             logger.info('Building NField from cat %s',cat.name)
 
@@ -202,20 +168,14 @@
                 r = None
             else:
                 r = cat.r.ctypes.data_as(cdouble_ptr)
-<<<<<<< HEAD
-            self.data = _treecorr.BuildNFieldSphere(ra,dec,r,w,cat.nobj,min_sep,max_sep,b,sm,max_top)
-            if logger:
-                logger.debug('Finished building NField Sphere')
-=======
             if self.perp:
-                self.data = _treecorr.BuildNFieldPerp(ra,dec,r,w,cat.nobj,min_sep,max_sep,b,sm)
+                self.data = _treecorr.BuildNFieldPerp(ra,dec,r,w,cat.nobj,min_sep,max_sep,b,sm,max_top)
                 if logger:
                     logger.debug('Finished building NField Perp')
             else:
-                self.data = _treecorr.BuildNFieldSphere(ra,dec,r,w,cat.nobj,min_sep,max_sep,b,sm)
+                self.data = _treecorr.BuildNFieldSphere(ra,dec,r,w,cat.nobj,min_sep,max_sep,b,sm,max_top)
                 if logger:
                     logger.debug('Finished building NField Sphere')
->>>>>>> 8beebe9b
         else:
             # Then build field with flat sky approximation
             x = cat.x.ctypes.data_as(cdouble_ptr)
@@ -254,19 +214,14 @@
                             This should be bin_size * bin_slop.
     :param split_method:    Which split method to use ('mean', 'median', or 'middle')
                             (default: 'mean')
-<<<<<<< HEAD
+    :param perp:            Whether to use the perpendicular distance rather than the 3d separation
+                            (for catalogs with 3d positions) (default: False)
     :param max_top:         The maximum number of top layers to use when setting up the
                             field. (default: 10)
     :param logger:          A logger file if desired (default: None)
     """
-    def __init__(self, cat, min_sep, max_sep, b, split_method='mean', max_top=10, logger=None):
-=======
-    :param perp:            Whether to use the perpendicular distance rather than the 3d separation
-                            (for catalogs with 3d positions) (default: False)
-    :param logger:          A logger file if desired (default: None)
-    """
-    def __init__(self, cat, min_sep, max_sep, b, split_method='mean', perp=False, logger=None):
->>>>>>> 8beebe9b
+    def __init__(self, cat, min_sep, max_sep, b, split_method='mean', perp=False, max_top=10,
+                 logger=None):
         if logger:
             logger.info('Building KField from cat %s',cat.name)
 
@@ -290,20 +245,14 @@
                 r = None
             else:
                 r = cat.r.ctypes.data_as(cdouble_ptr)
-<<<<<<< HEAD
-            self.data = _treecorr.BuildKFieldSphere(ra,dec,r,k,w,cat.nobj,min_sep,max_sep,b,sm,max_top)
-            if logger:
-                logger.debug('Finished building KField Sphere')
-=======
             if self.perp:
-                self.data = _treecorr.BuildKFieldPerp(ra,dec,r,k,w,cat.nobj,min_sep,max_sep,b,sm)
+                self.data = _treecorr.BuildKFieldPerp(ra,dec,r,k,w,cat.nobj,min_sep,max_sep,b,sm,max_top)
                 if logger:
                     logger.debug('Finished building KField Perp')
             else:
-                self.data = _treecorr.BuildKFieldSphere(ra,dec,r,k,w,cat.nobj,min_sep,max_sep,b,sm)
+                self.data = _treecorr.BuildKFieldSphere(ra,dec,r,k,w,cat.nobj,min_sep,max_sep,b,sm,max_top)
                 if logger:
                     logger.debug('Finished building KField Sphere')
->>>>>>> 8beebe9b
         else:
             # Then build field with flat sky approximation
             x = cat.x.ctypes.data_as(cdouble_ptr)
@@ -342,19 +291,14 @@
                             This should be bin_size * bin_slop.
     :param split_method:    Which split method to use ('mean', 'median', or 'middle')
                             (default: 'mean')
-<<<<<<< HEAD
+    :param perp:            Whether to use the perpendicular distance rather than the 3d separation
+                            (for catalogs with 3d positions) (default: False)
     :param max_top:         The maximum number of top layers to use when setting up the
                             field. (default: 10)
     :param logger:          A logger file if desired (default: None)
     """
-    def __init__(self, cat, min_sep, max_sep, b, split_method='mean', max_top=10, logger=None):
-=======
-    :param perp:            Whether to use the perpendicular distance rather than the 3d separation
-                            (for catalogs with 3d positions) (default: False)
-    :param logger:          A logger file if desired (default: None)
-    """
-    def __init__(self, cat, min_sep, max_sep, b, split_method='mean', perp=False, logger=None):
->>>>>>> 8beebe9b
+    def __init__(self, cat, min_sep, max_sep, b, split_method='mean', perp=False, max_top=10,
+                 logger=None):
         if logger:
             logger.info('Building GField from cat %s',cat.name)
 
@@ -379,20 +323,14 @@
                 r = None
             else:
                 r = cat.r.ctypes.data_as(cdouble_ptr)
-<<<<<<< HEAD
-            self.data = _treecorr.BuildGFieldSphere(ra,dec,r,g1,g2,w,cat.nobj,min_sep,max_sep,b,sm,max_top)
-            if logger:
-                logger.debug('Finished building GField Sphere')
-=======
             if self.perp:
-                self.data = _treecorr.BuildGFieldPerp(ra,dec,r,g1,g2,w,cat.nobj,min_sep,max_sep,b,sm)
+                self.data = _treecorr.BuildGFieldPerp(ra,dec,r,g1,g2,w,cat.nobj,min_sep,max_sep,b,sm,max_top)
                 if logger:
                     logger.debug('Finished building GField Perp')
             else:
-                self.data = _treecorr.BuildGFieldSphere(ra,dec,r,g1,g2,w,cat.nobj,min_sep,max_sep,b,sm)
+                self.data = _treecorr.BuildGFieldSphere(ra,dec,r,g1,g2,w,cat.nobj,min_sep,max_sep,b,sm,max_top)
                 if logger:
                     logger.debug('Finished building GField Sphere')
->>>>>>> 8beebe9b
         else:
             # Then build field with flat sky approximation
             x = cat.x.ctypes.data_as(cdouble_ptr)
