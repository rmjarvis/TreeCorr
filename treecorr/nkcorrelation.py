# Copyright (c) 2003-2014 by Mike Jarvis
#
# TreeCorr is free software: redistribution and use in source and binary forms,
# with or without modification, are permitted provided that the following
# conditions are met:
#
# 1. Redistributions of source code must retain the above copyright notice, this
#    list of conditions, and the disclaimer given in the accompanying LICENSE
#    file.
# 2. Redistributions in binary form must reproduce the above copyright notice,
#    this list of conditions, and the disclaimer given in the documentation
#    and/or other materials provided with the distribution.

"""
.. module:: nkcorrelation
"""

import treecorr
import numpy

# Start by loading up the relevant C functions using ctypes
import ctypes
import os

# The numpy version of this function tries to be more portable than the native
# ctypes.cdll.LoadLibary or cdtypes.CDLL functions.
_treecorr = numpy.ctypeslib.load_library('_treecorr',os.path.dirname(__file__))

# some useful aliases
cint = ctypes.c_int
cdouble = ctypes.c_double
cdouble_ptr = ctypes.POINTER(cdouble)
cvoid_ptr = ctypes.c_void_p

_treecorr.BuildNKCorr.restype = cvoid_ptr
_treecorr.BuildNKCorr.argtypes = [
    cdouble, cdouble, cint, cdouble, cdouble,
    cdouble_ptr, cdouble_ptr, cdouble_ptr, cdouble_ptr ]
_treecorr.DestroyNKCorr.argtypes = [ cvoid_ptr ]
_treecorr.ProcessCrossNKFlat.argtypes = [ cvoid_ptr, cvoid_ptr, cvoid_ptr, cint ]
_treecorr.ProcessCrossNKSphere.argtypes = [ cvoid_ptr, cvoid_ptr, cvoid_ptr, cint ]
_treecorr.ProcessCrossNKPerp.argtypes = [ cvoid_ptr, cvoid_ptr, cvoid_ptr, cint ]
_treecorr.ProcessPairwiseNKFlat.argtypes = [ cvoid_ptr, cvoid_ptr, cvoid_ptr, cint ]
_treecorr.ProcessPairwiseNKSphere.argtypes = [ cvoid_ptr, cvoid_ptr, cvoid_ptr, cint ]
_treecorr.ProcessPairwiseNKPerp.argtypes = [ cvoid_ptr, cvoid_ptr, cvoid_ptr, cint ]


class NKCorrelation(treecorr.BinnedCorr2):
    """This class handles the calculation and storage of a 2-point cound-kappa correlation
    function.

    It holds the following attributes:

        :logr:      The nominal center of the bin in log(r) (the natural logarithm of r).
        :meanlogr:  The (weighted) mean value of log(r) for the pairs in each bin.
                    If there are no pairs in a bin, then logr will be used instead.
        :xi:        The correlation function, xi(r).
        :varxi:     The variance of xi, only including the shot noise propagated into the
                    final correlation.  This does not include sample variance, so it is
                    always an underestimate of the actual variance.
        :weight:    The total weight in each bin.
        :npairs:    The number of pairs going into each bin.

    If sep_units are given (either in the config dict or as a named kwarg) then logr and meanlogr
    both take r to be in these units.  i.e. exp(logr) will have R in units of sep_units.

    The usage pattern is as follows:

        >>> nk = treecorr.NKCorrelation(config)
        >>> nk.process(cat1,cat2)   # Compute the cross-correlation function.
        >>> nk.write(file_name)     # Write out to a file.
        >>> xi = nk.xi              # Or access the correlation function directly.

    :param config:      The configuration dict which defines attributes about how to read the file.
                        Any kwargs that are not those listed here will be added to the config, 
                        so you can even omit the config dict and just enter all parameters you
                        want as kwargs.  (default: None) 
    :param logger:      If desired, a logger object for logging. (default: None, in which case
                        one will be built according to the config dict's verbose level.)

    Other parameters are allowed to be either in the config dict or as a named kwarg.
    See the documentation for BinnedCorr2 for details.
    """
    def __init__(self, config=None, logger=None, **kwargs):
        treecorr.BinnedCorr2.__init__(self, config, logger, **kwargs)

        self.xi = numpy.zeros(self.nbins, dtype=float)
        self.varxi = numpy.zeros(self.nbins, dtype=float)
        self.meanlogr = numpy.zeros(self.nbins, dtype=float)
        self.weight = numpy.zeros(self.nbins, dtype=float)
        self.npairs = numpy.zeros(self.nbins, dtype=float)

        xi = self.xi.ctypes.data_as(cdouble_ptr)
        meanlogr = self.meanlogr.ctypes.data_as(cdouble_ptr)
        weight = self.weight.ctypes.data_as(cdouble_ptr)
        npairs = self.npairs.ctypes.data_as(cdouble_ptr)

        self.corr = _treecorr.BuildNKCorr(self.min_sep,self.max_sep,self.nbins,self.bin_size,self.b,
                                          xi,meanlogr,weight,npairs);
        self.logger.debug('Finished building NKCorr')


    def __del__(self):
        # Using memory allocated from the C layer means we have to explicitly deallocate it
        # rather than being able to rely on the Python memory manager.
        if hasattr(self,'data'):    # In case __init__ failed to get that far
            _treecorr.DestroyNKCorr(self.corr)


    def process_cross(self, cat1, cat2, perp=False):
        """Process a single pair of catalogs, accumulating the cross-correlation.

        This accumulates the weighted sums into the bins, but does not finalize
        the calculation by dividing by the total weight at the end.  After
        calling this function as often as desired, the finalize() command will
        finish the calculation.

        :param cat1:    The first catalog to process
        :param cat2:    The second catalog to process
        :param perp:    Whether to use the perpendicular distance rather than the 3d separation
                        (for catalogs with 3d positions) (default: False)
        """
        if cat1.name == '' and cat2.name == '':
            self.logger.info('Starting process NK cross-correlations')
        else:
            self.logger.info('Starting process NK cross-correlations for cats %s, %s.',
                             cat1.name, cat2.name)

        self._set_num_threads()

<<<<<<< HEAD
        f1 = cat1.getNField(self.min_sep,self.max_sep,self.b,self.split_method,self.max_top)
        f2 = cat2.getKField(self.min_sep,self.max_sep,self.b,self.split_method,self.max_top)
=======
        f1 = cat1.getNField(self.min_sep,self.max_sep,self.b,self.split_method,perp)
        f2 = cat2.getKField(self.min_sep,self.max_sep,self.b,self.split_method,perp)
>>>>>>> 8beebe9b

        if f1.sphere != f2.sphere:
            raise AttributeError("Cannot correlate catalogs with different coordinate systems.")
        if f1.perp != f2.perp:
            raise AttributeError("Cannot correlate catalogs with different coordinate systems.")

        if f1.sphere:
            if f1.perp:
                _treecorr.ProcessCrossNKPerp(self.corr, f1.data, f2.data, self.output_dots)
            else:
                _treecorr.ProcessCrossNKSphere(self.corr, f1.data, f2.data, self.output_dots)
        else:
            _treecorr.ProcessCrossNKFlat(self.corr, f1.data, f2.data, self.output_dots)


    def process_pairwise(self, cat1, cat2, perp=False):
        """Process a single pair of catalogs, accumulating the cross-correlation, only using
        the corresponding pairs of objects in each catalog.

        This accumulates the weighted sums into the bins, but does not finalize
        the calculation by dividing by the total weight at the end.  After
        calling this function as often as desired, the finalize() command will
        finish the calculation.

        :param cat1:    The first catalog to process
        :param cat2:    The second catalog to process
        :param perp:    Whether to use the perpendicular distance rather than the 3d separation
                        (for catalogs with 3d positions) (default: False)
        """
        if cat1.name == '' and cat2.name == '':
            self.logger.info('Starting process NK pairwise-correlations')
        else:
            self.logger.info('Starting process NK pairwise-correlations for cats %s, %s.',
                             cat1.name, cat2.name)

        self._set_num_threads()

        f1 = cat1.getNSimpleField(perp)
        f2 = cat2.getKSimpleField(perp)

        if f1.sphere != f2.sphere:
            raise AttributeError("Cannot correlate catalogs with different coordinate systems.")
        if f1.perp != f2.perp:
            raise AttributeError("Cannot correlate catalogs with different coordinate systems.")

        if f1.sphere:
            if f1.perp:
                _treecorr.ProcessPairwiseNKPerp(self.corr, f1.data, f2.data, self.output_dots)
            else:
                _treecorr.ProcessPairwiseNKSphere(self.corr, f1.data, f2.data, self.output_dots)
        else:
            _treecorr.ProcessPairwiseNKFlat(self.corr, f1.data, f2.data, self.output_dots)


    def finalize(self, vark):
        """Finalize the calculation of the correlation function.

        The process_cross command accumulates values in each bin, so it can be called
        multiple times if appropriate.  Afterwards, this command finishes the calculation
        by dividing each column by the total weight.

        :param vark:    The kappa variance for the second field.
        """
        mask1 = self.npairs != 0
        mask2 = self.npairs == 0

        self.xi[mask1] /= self.weight[mask1]
        self.meanlogr[mask1] /= self.weight[mask1]
        self.varxi[mask1] = vark / self.npairs[mask1]

        # Update the units of meanlogr
        self.meanlogr[mask1] -= self.log_sep_units

        # Use meanlogr when available, but set to nominal when no pairs in bin.
        self.meanlogr[mask2] = self.logr[mask2]
        self.varxi[mask2] = 0.


    def clear(self):
        """Clear the data vectors
        """
        self.xi[:] = 0
        self.meanlogr[:] = 0
        self.weight[:] = 0
        self.npairs[:] = 0


    def process(self, cat1, cat2, perp=False):
        """Compute the correlation function.

        Both arguments may be lists, in which case all items in the list are used 
        for that element of the correlation.

        :param cat1:    A catalog or list of catalogs for the N field.
        :param cat2:    A catalog or list of catalogs for the K field.
        :param perp:    Whether to use the perpendicular distance rather than the 3d separation
                        (for catalogs with 3d positions) (default: False)
        """
        import math
        self.clear()

        if not isinstance(cat1,list): cat1 = [cat1]
        if not isinstance(cat2,list): cat2 = [cat2]
        if len(cat1) == 0:
            raise ValueError("No catalogs provided for cat1")
        if len(cat2) == 0:
            raise ValueError("No catalogs provided for cat2")

        vark = treecorr.calculateVarK(cat2)
        self.logger.info("vark = %f: sig_k = %f",vark,math.sqrt(vark))
        self._process_all_cross(cat1,cat2,perp)
        self.finalize(vark)


    def calculateXi(self, rk=None):
        """Calculate the correlation function possibly given another correlation function
        that uses random points for the foreground objects.

        If rk is None, the simple correlation function <kappa> is returned.
        If rk is not None, then a compensated calculation is done: <kappa> = (dk - rk)

        :param rk:          An NKCorrelation using random locations as the lenses, if desired. 
                            (default: None)

        :returns:           (xi, varxi) as a tuple
        """
        if rk is None:
            return self.xi, self.varxi
        else:
            return self.xi - rk.xi, self.varxi + rk.varxi


    def write(self, file_name, rk=None, file_type=None):
        """Write the correlation function to the file, file_name.

        If rk is None, the simple correlation function <kappa>(R) is used.
        If rk is not None, then a compensated calculation is done: <kappa>(R) = (dk - rk)

        :param file_name:   The name of the file to write to.
        :param rk:          An NKCorrelation using random locations as the lenses, if desired. 
                            (default: None)
        :param file_type:   The type of file to write ('ASCII' or 'FITS').  (default: determine
                            the type automatically from the extension of file_name.)
        """
        self.logger.info('Writing NK correlations to %s',file_name)

        xi, varxi = self.calculateXi(rk)

        self.gen_write(
            file_name,
            ['R_nom','<R>','<kappa>','sigma','weight','npairs'],
            [ numpy.exp(self.logr), numpy.exp(self.meanlogr),
              xi, numpy.sqrt(varxi), self.weight, self.npairs ],
            file_type=file_type)


    def read(self, file_name, file_type=None):
        """Read in values from a file.

        This should be a file that was written by TreeCorr, preferably a FITS file, so there
        is no loss of information.

        Warning: The NKCorrelation object should be constructed with the same configuration 
        parameters as the one being read.  e.g. the same min_sep, max_sep, etc.  This is not
        checked by the read function.

        :param file_name:   The name of the file to read in.
        :param file_type:   The type of file ('ASCII' or 'FITS').  (default: determine the type
                            automatically from the extension of file_name.)
        """
        self.logger.info('Reading NK correlations from %s',file_name)

        data = self.gen_read(file_name, file_type=file_type)
        self.logr = numpy.log(data['R_nom'])
        self.meanlogr = numpy.log(data['<R>'])
        self.xi = data['<kappa>']
        self.varxi = data['sigma']**2
        self.weight = data['weight']
        self.npairs = data['npairs']

<|MERGE_RESOLUTION|>--- conflicted
+++ resolved
@@ -128,13 +128,8 @@
 
         self._set_num_threads()
 
-<<<<<<< HEAD
-        f1 = cat1.getNField(self.min_sep,self.max_sep,self.b,self.split_method,self.max_top)
-        f2 = cat2.getKField(self.min_sep,self.max_sep,self.b,self.split_method,self.max_top)
-=======
-        f1 = cat1.getNField(self.min_sep,self.max_sep,self.b,self.split_method,perp)
-        f2 = cat2.getKField(self.min_sep,self.max_sep,self.b,self.split_method,perp)
->>>>>>> 8beebe9b
+        f1 = cat1.getNField(self.min_sep,self.max_sep,self.b,self.split_method,perp,self.max_top)
+        f2 = cat2.getKField(self.min_sep,self.max_sep,self.b,self.split_method,perp,self.max_top)
 
         if f1.sphere != f2.sphere:
             raise AttributeError("Cannot correlate catalogs with different coordinate systems.")
